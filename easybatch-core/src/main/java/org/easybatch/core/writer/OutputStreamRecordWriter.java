--- conflicted
+++ resolved
@@ -55,10 +55,7 @@
      *
      * @param outputStreamWriter the output stream to write records to.
      */
-<<<<<<< HEAD
     public OutputStreamRecordWriter(final OutputStreamWriter outputStreamWriter) {
-=======
-    public OutputStreamRecordWriter(OutputStreamWriter outputStreamWriter) {
         this(outputStreamWriter, LINE_SEPARATOR);
     }
 
@@ -71,9 +68,9 @@
      * @param outputStreamWriter the output stream to write records to.
      * @param lineSeparator the line separator.
      */
-    public OutputStreamRecordWriter(OutputStreamWriter outputStreamWriter, String lineSeparator) {
->>>>>>> 93de5196
+    public OutputStreamRecordWriter(final OutputStreamWriter outputStreamWriter, final String lineSeparator) {
         checkNotNull(outputStreamWriter, "output stream writer");
+        checkNotNull(lineSeparator, "line separator");
         this.outputStreamWriter = outputStreamWriter;
         this.lineSeparator = lineSeparator;
     }
