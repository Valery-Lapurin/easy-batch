--- conflicted
+++ resolved
@@ -56,7 +56,7 @@
         IgnoredRecordHandler ignoredRecordHandler = new NoOpIgnoredRecordHandler();
         RejectedRecordHandler rejectedRecordHandler = new NoOpRejectedRecordHandler();
         ErrorRecordHandler errorRecordHandler = new NoOpErrorRecordHandler();
-<<<<<<< HEAD
+        EventManager eventManager = new LocalEventManager();
         engine = new Engine(
                         recordReader,
                         filterChain,
@@ -67,47 +67,11 @@
                         ignoredRecordHandler,
                         rejectedRecordHandler,
                         errorRecordHandler);
-=======
-        EventManager eventManager = new LocalEventManager();
-        engine = new Engine(recordReader, recordFilter, recordMapper, recordValidator, processingPipeline, filteredRecordHandler, ignoredRecordHandler, rejectedRecordHandler, errorRecordHandler);
         engine.setEventManager(eventManager);
     }
 
     /**
-     * Register a record filter.
-     *
-     * @param recordFilter the record filter to register
-     * @return the engine builder
-     */
-    public EngineBuilder registerRecordFilter(final RecordFilter recordFilter) {
-        engine.setRecordFilter(recordFilter);
-        return this;
-    }
-
-    /**
-     * Alias for {@link EngineBuilder#registerRecordFilter(org.easybatch.core.api.RecordFilter)}
-     *
-     * @param recordFilter the record filter to register
-     * @return the engine builder
-     */
-    public EngineBuilder filterRecordsWith(final RecordFilter recordFilter) {
-        return registerRecordFilter(recordFilter);
-    }
-
-    /**
-     * Alias for {@link EngineBuilder#registerRecordFilter(org.easybatch.core.api.RecordFilter)}
-     *
-     * @param recordFilter the record filter to register
-     * @return the engine builder
-     */
-    public EngineBuilder filter(final RecordFilter recordFilter) {
-        return registerRecordFilter(recordFilter);
->>>>>>> 665bda53
-    }
-
-    /**
      * Register a record reader.
-     *
      * @param recordReader the record reader to register
      * @return the engine builder
      */
@@ -117,24 +81,8 @@
     }
 
     /**
-<<<<<<< HEAD
      * Register a record filter.
      * @param recordFilter the record filter to register
-=======
-     * Alias for {@link EngineBuilder#registerRecordReader(org.easybatch.core.api.RecordReader)}
-     *
-     * @param recordReader the record reader to register
-     * @return the engine builder
-     */
-    public EngineBuilder readRecordsWith(final RecordReader recordReader) {
-        return registerRecordReader(recordReader);
-    }
-
-    /**
-     * Alias for {@link EngineBuilder#registerRecordReader(org.easybatch.core.api.RecordReader)}
-     *
-     * @param recordReader the record reader to register
->>>>>>> 665bda53
      * @return the engine builder
      */
     public EngineBuilder filter(final RecordFilter recordFilter) {
@@ -144,7 +92,6 @@
 
     /**
      * Register a record mapper.
-     *
      * @param recordMapper the record mapper to register
      * @return the engine builder
      */
@@ -154,31 +101,7 @@
     }
 
     /**
-<<<<<<< HEAD
-=======
-     * Alias for {@link EngineBuilder#registerRecordMapper(org.easybatch.core.api.RecordMapper)}
-     *
-     * @param recordMapper the record mapper to register
-     * @return the engine builder
-     */
-    public EngineBuilder mapRecordsWith(final RecordMapper recordMapper) {
-        return registerRecordMapper(recordMapper);
-    }
-
-    /**
-     * Alias for {@link EngineBuilder#registerRecordMapper(org.easybatch.core.api.RecordMapper)}
-     *
-     * @param recordMapper the record mapper to register
-     * @return the engine builder
-     */
-    public EngineBuilder mapper(final RecordMapper recordMapper) {
-        return registerRecordMapper(recordMapper);
-    }
-
-    /**
->>>>>>> 665bda53
      * Register a record validator.
-     *
      * @param recordValidator the record validator to register
      * @return the engine builder
      */
@@ -188,31 +111,7 @@
     }
 
     /**
-<<<<<<< HEAD
-=======
-     * Alias for {@link EngineBuilder#registerRecordValidator(org.easybatch.core.api.RecordValidator)}
-     *
-     * @param recordValidator the record validator to register
-     * @return the engine builder
-     */
-    public EngineBuilder validateRecordsWith(final RecordValidator recordValidator) {
-        return registerRecordValidator(recordValidator);
-    }
-
-    /**
-     * Alias for {@link EngineBuilder#registerRecordValidator(org.easybatch.core.api.RecordValidator)}
-     *
-     * @param recordValidator the record validator to register
-     * @return the engine builder
-     */
-    public EngineBuilder validator(final RecordValidator recordValidator) {
-        return registerRecordValidator(recordValidator);
-    }
-
-    /**
->>>>>>> 665bda53
      * Register a record processor.
-     *
      * @param recordProcessor the record processor to register
      * @return the engine builder
      */
@@ -222,69 +121,10 @@
     }
 
     /**
-<<<<<<< HEAD
-=======
-     * Alias for {@link EngineBuilder#registerRecordProcessor(org.easybatch.core.api.RecordProcessor)}
-     *
-     * @param recordProcessor the record processor to register
-     * @return the engine builder
-     */
-    public EngineBuilder processRecordsWith(final RecordProcessor recordProcessor) {
-        return registerRecordProcessor(recordProcessor);
-    }
-
-    /**
-     * Alias for {@link EngineBuilder#registerRecordProcessor(org.easybatch.core.api.RecordProcessor)}
-     *
-     * @param recordProcessor the record processor to register
-     * @return the engine builder
-     */
-    public EngineBuilder thenWith(final RecordProcessor recordProcessor) {
-        return registerRecordProcessor(recordProcessor);
-    }
-
-    /**
-     * Alias for {@link EngineBuilder#registerRecordProcessor(org.easybatch.core.api.RecordProcessor)}
-     *
-     * @param recordProcessor the record processor to register
-     * @return the engine builder
-     */
-    public EngineBuilder processor(final RecordProcessor recordProcessor) {
-        return registerRecordProcessor(recordProcessor);
-    }
-
-    /**
->>>>>>> 665bda53
      * Register a filtered record handler.
-     *
      * @param filteredRecordHandler the handler to process filtered record
      * @return the engine builder
      */
-<<<<<<< HEAD
-=======
-    public EngineBuilder registerFilteredRecordHandler(final FilteredRecordHandler filteredRecordHandler) {
-        engine.setFilteredRecordHandler(filteredRecordHandler);
-        return this;
-    }
-
-    /**
-     * Alias for {@link org.easybatch.core.impl.EngineBuilder#registerFilteredRecordHandler(org.easybatch.core.api.FilteredRecordHandler)} .
-     *
-     * @param filteredRecordHandler the handler to process filtered record
-     * @return the engine builder
-     */
-    public EngineBuilder reportFilteredRecordHandler(final FilteredRecordHandler filteredRecordHandler) {
-        engine.setFilteredRecordHandler(filteredRecordHandler);
-        return this;
-    }
-
-    /**
-     * Alias for {@link org.easybatch.core.impl.EngineBuilder#registerFilteredRecordHandler(org.easybatch.core.api.FilteredRecordHandler)} .
-     *
-     * @param filteredRecordHandler the handler to process filtered record
-     * @return the engine builder
-     */
->>>>>>> 665bda53
     public EngineBuilder filteredRecordHandler(final FilteredRecordHandler filteredRecordHandler) {
         engine.setFilteredRecordHandler(filteredRecordHandler);
         return this;
@@ -292,7 +132,6 @@
 
     /**
      * Register a ignored record handler.
-     *
      * @param ignoredRecordHandler the handler to process ignored record
      * @return the engine builder
      */
@@ -300,34 +139,9 @@
         engine.setIgnoredRecordHandler(ignoredRecordHandler);
         return this;
     }
-<<<<<<< HEAD
     
-=======
-
-    /**
-     * Alias for {@link EngineBuilder#registerIgnoredRecordHandler(org.easybatch.core.api.IgnoredRecordHandler)}
-     *
-     * @param ignoredRecordHandler the handler to process ignored record
-     * @return the engine builder
-     */
-    public EngineBuilder reportIgnoredRecordsWith(final IgnoredRecordHandler ignoredRecordHandler) {
-        return registerIgnoredRecordHandler(ignoredRecordHandler);
-    }
-
-    /**
-     * Alias for {@link EngineBuilder#registerIgnoredRecordHandler(org.easybatch.core.api.IgnoredRecordHandler)}
-     *
-     * @param ignoredRecordHandler the handler to process ignored record
-     * @return the engine builder
-     */
-    public EngineBuilder ignoredRecordHandler(final IgnoredRecordHandler ignoredRecordHandler) {
-        return registerIgnoredRecordHandler(ignoredRecordHandler);
-    }
-
->>>>>>> 665bda53
     /**
      * Register a rejected record handler.
-     *
      * @param rejectedRecordHandler the handler to process rejected record
      * @return the engine builder
      */
@@ -335,34 +149,9 @@
         engine.setRejectedRecordHandler(rejectedRecordHandler);
         return this;
     }
-<<<<<<< HEAD
     
-=======
-
-    /**
-     * Alias for {@link EngineBuilder#registerRejectedRecordHandler(org.easybatch.core.api.RejectedRecordHandler)}
-     *
-     * @param rejectedRecordHandler the handler to process rejected record
-     * @return the engine builder
-     */
-    public EngineBuilder reportRejectedRecordsWith(final RejectedRecordHandler rejectedRecordHandler) {
-        return registerRejectedRecordHandler(rejectedRecordHandler);
-    }
-
-    /**
-     * Alias for {@link EngineBuilder#registerRejectedRecordHandler(org.easybatch.core.api.RejectedRecordHandler)}
-     *
-     * @param rejectedRecordHandler the handler to process rejected record
-     * @return the engine builder
-     */
-    public EngineBuilder rejectedRecordHandler(final RejectedRecordHandler rejectedRecordHandler) {
-        return registerRejectedRecordHandler(rejectedRecordHandler);
-    }
-
->>>>>>> 665bda53
     /**
      * Register a error record handler.
-     *
      * @param errorRecordHandler the handler to process error record
      * @return the engine builder
      */
@@ -370,34 +159,9 @@
         engine.setErrorRecordHandler(errorRecordHandler);
         return this;
     }
-<<<<<<< HEAD
-    
-=======
-
-    /**
-     * Alias for {@link EngineBuilder#registerErrorRecordHandler(org.easybatch.core.api.ErrorRecordHandler)}
-     *
-     * @param errorRecordHandler the handler to process error record
-     * @return the engine builder
-     */
-    public EngineBuilder reportErrorRecordsWith(final ErrorRecordHandler errorRecordHandler) {
-        return registerErrorRecordHandler(errorRecordHandler);
-    }
-
-    /**
-     * Alias for {@link EngineBuilder#registerErrorRecordHandler(org.easybatch.core.api.ErrorRecordHandler)}
-     *
-     * @param errorRecordHandler the handler to process error record
-     * @return the engine builder
-     */
-    public EngineBuilder errorRecordHandler(final ErrorRecordHandler errorRecordHandler) {
-        return registerErrorRecordHandler(errorRecordHandler);
-    }
-
->>>>>>> 665bda53
+
     /**
      * Enable strict mode : if true, then the execution will be aborted on first mapping, validating or processing error.
-     *
      * @param strictMode true if strict mode should be enabled
      * @return the engine builder
      */
@@ -413,72 +177,72 @@
      * @param eventListener The event listener to add.
      * @return the engine builder
      */
-    public EngineBuilder addBatchProcessEventListener(final BatchProcessEventListener eventListener) {
+    public EngineBuilder batchProcessEventListener(final BatchProcessEventListener eventListener) {
         assert eventListener != null;
         engine.getEventManager().addBatchProcessListener(eventListener);
         return this;
     }
 
     /**
-     * Register a batch process event listener.
+     * Register a record reader event listener.
      * See {@link org.easybatch.core.api.event.record.RecordReaderEventListener} for available callback methods.
      *
-     * @param eventListener The event listener to add.
-     * @return the engine builder
-     */
-    public EngineBuilder addRecordReaderEventListener(final RecordReaderEventListener eventListener) {
-        assert eventListener != null;
-        engine.getEventManager().addRecordReaderListener(eventListener);
-        return this;
-    }
-
-    /**
-     * Register a batch process event listener.
+     * @param eventListener The record reader listener to add.
+     * @return the engine builder
+     */
+    public EngineBuilder recordReaderEventListener(final RecordReaderEventListener eventListener) {
+        assert eventListener != null;
+        engine.getEventManager().addRecordReaderEventListener(eventListener);
+        return this;
+    }
+
+    /**
+     * Register a record filter event listener.
      * See {@link org.easybatch.core.api.event.record.RecordFilterEventListener} for available callback methods.
      *
      * @param eventListener The event listener to add.
      * @return the engine builder
      */
-    public EngineBuilder addRecordFilterEventListener(final RecordFilterEventListener eventListener) {
+    public EngineBuilder recordFilterEventListener(final RecordFilterEventListener eventListener) {
         assert eventListener != null;
         engine.getEventManager().addRecordFilterEventListener(eventListener);
         return this;
     }
 
     /**
-     * Register a batch process event listener.
+     * Register a record mapper event listener.
      * See {@link org.easybatch.core.api.event.record.RecordMapperEventListener} for available callback methods.
      *
      * @param eventListener The event listener to add.
      * @return the engine builder
      */
-    public EngineBuilder addRecordMapperEventListener(final RecordMapperEventListener eventListener) {
-        assert eventListener != null;
-        engine.getEventManager().addRecordMapperListener(eventListener);
-        return this;
-    }
-
-    /**
-     * Register a batch process event listener.
+    public EngineBuilder recordMapperEventListener(final RecordMapperEventListener eventListener) {
+        assert eventListener != null;
+        engine.getEventManager().addRecordMapperEventListener(eventListener);
+        return this;
+    }
+
+    /**
+     * Register a record validator event listener.
      * See {@link org.easybatch.core.api.event.record.RecordValidatorEventListener} for available callback methods.
      *
      * @param eventListener The event listener to add.
      * @return the engine builder
      */
-    public EngineBuilder addRecordValidatorEventListener(final RecordValidatorEventListener eventListener) {
+    public EngineBuilder recordValidatorEventListener(final RecordValidatorEventListener eventListener) {
         assert eventListener != null;
         engine.getEventManager().addRecordValidatorEventListener(eventListener);
         return this;
     }
 
     /**
-     * Register a batch process event listener.
+     * Register a record processor event listener.
      * See {@link org.easybatch.core.api.event.record.RecordProcessorEventListener} for available callback methods.
      *
      * @param eventListener The event listener to add.
      * @return the engine builder
      */
-    public EngineBuilder addRecordProcessorEventListener(final RecordProcessorEventListener eventListener) {
+    public EngineBuilder recordProcessorEventListener(final RecordProcessorEventListener eventListener) {
         assert eventListener != null;
         engine.getEventManager().addRecordProcessorEventListener(eventListener);
         return this;
@@ -487,7 +251,7 @@
     /**
      * Set the event manager.
      *
-     * @param eventManager The event manager to use instead of the {@link org.easybatch.core.impl.LocalEventManager}
+     * @param eventManager The event manager to use instead of the default {@link org.easybatch.core.impl.LocalEventManager}
      * @return the engine builder
      */
     public EngineBuilder setEventManager(final EventManager eventManager) {
@@ -498,7 +262,6 @@
 
     /**
      * Build an Easy Batch engine instance.
-     *
      * @return an Easy Batch instance
      */
     public Engine build() {
