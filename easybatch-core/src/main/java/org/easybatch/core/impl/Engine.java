--- conflicted
+++ resolved
@@ -24,8 +24,8 @@
 
 package org.easybatch.core.impl;
 
+import org.easybatch.core.jmx.Monitor;
 import org.easybatch.core.api.*;
-import org.easybatch.core.jmx.Monitor;
 
 import javax.management.MBeanServer;
 import javax.management.ObjectName;
@@ -71,15 +71,11 @@
 
     private boolean strictMode;
 
-<<<<<<< HEAD
+    private EventManager eventManager;
+
     Engine(final RecordReader recordReader,
            final List<RecordFilter> filterChain,
            final RecordMapper recordMapper,
-=======
-    private EventManager eventManager;
-
-    Engine(final RecordReader recordReader, final RecordFilter recordFilter, final RecordMapper recordMapper,
->>>>>>> 665bda53
            final RecordValidator recordValidator,
            final List<RecordProcessor> processingPipeline,
            final FilteredRecordHandler filteredRecordHandler,
@@ -95,7 +91,7 @@
         this.ignoredRecordHandler = ignoredRecordHandler;
         this.rejectedRecordHandler = rejectedRecordHandler;
         this.errorRecordHandler = errorRecordHandler;
-
+        
         report = new Report();
         monitor = new Monitor(report);
         configureJmxMBean();
@@ -151,21 +147,9 @@
                 currentRecordNumber = currentRecord.getNumber();
                 report.setCurrentRecordNumber(currentRecordNumber);
 
-<<<<<<< HEAD
-                //apply filter chain on the record, stop on first applied filter
-                boolean filtered = false;
-                for (RecordFilter recordFilter : filterChain) {
-                    if (recordFilter.filterRecord(currentRecord)) {
-                        filtered = true;
-                        break;
-                    }
-                }
+                //apply filter chain on the record
+                boolean filtered = filterRecord(currentRecord);
                 if (filtered) {
-=======
-                //filter record if any
-                boolean filterRecord = filterRecord(currentRecord);
-                if (filterRecord) {
->>>>>>> 665bda53
                     report.addFilteredRecord(currentRecordNumber);
                     filteredRecordHandler.handle(currentRecord);
                     continue;
@@ -295,9 +279,15 @@
 
     private boolean filterRecord(Record currentRecord) {
         eventManager.fireBeforeFilterRecord(currentRecord);
-        boolean filterRecord = recordFilter.filterRecord(currentRecord);
-        eventManager.fireAfterFilterRecord(currentRecord, filterRecord);
-        return filterRecord;
+        boolean filtered = false;
+        for (RecordFilter recordFilter : filterChain) {
+            if (recordFilter.filterRecord(currentRecord)) {
+                filtered = true;
+                break;
+            }
+        }
+        eventManager.fireAfterFilterRecord(currentRecord, filtered);
+        return filtered;
     }
 
     private Record readRecord() throws Exception {
