/*
 * The MIT License
 *
 *  Copyright (c) 2016, Mahmoud Ben Hassine (mahmoud.benhassine@icloud.com)
 *
 *  Permission is hereby granted, free of charge, to any person obtaining a copy
 *  of this software and associated documentation files (the "Software"), to deal
 *  in the Software without restriction, including without limitation the rights
 *  to use, copy, modify, merge, publish, distribute, sublicense, and/or sell
 *  copies of the Software, and to permit persons to whom the Software is
 *  furnished to do so, subject to the following conditions:
 *
 *  The above copyright notice and this permission notice shall be included in
 *  all copies or substantial portions of the Software.
 *
 *  THE SOFTWARE IS PROVIDED "AS IS", WITHOUT WARRANTY OF ANY KIND, EXPRESS OR
 *  IMPLIED, INCLUDING BUT NOT LIMITED TO THE WARRANTIES OF MERCHANTABILITY,
 *  FITNESS FOR A PARTICULAR PURPOSE AND NONINFRINGEMENT. IN NO EVENT SHALL THE
 *  AUTHORS OR COPYRIGHT HOLDERS BE LIABLE FOR ANY CLAIM, DAMAGES OR OTHER
 *  LIABILITY, WHETHER IN AN ACTION OF CONTRACT, TORT OR OTHERWISE, ARISING FROM,
 *  OUT OF OR IN CONNECTION WITH THE SOFTWARE OR THE USE OR OTHER DEALINGS IN
 *  THE SOFTWARE.
 */

package org.easybatch.core.job;

import org.easybatch.core.filter.RecordFilter;
import org.easybatch.core.listener.*;
import org.easybatch.core.mapper.RecordMapper;
import org.easybatch.core.marshaller.RecordMarshaller;
import org.easybatch.core.processor.RecordProcessor;
import org.easybatch.core.reader.RecordReader;
import org.easybatch.core.validator.RecordValidator;
import org.easybatch.core.writer.RecordWriter;

import static org.easybatch.core.util.Utils.checkNotNull;

/*
 * TODO since job instances cannot be reused, (see executed flag), this JobBuilder should be reusable to create multiple job instances
 */
/**
 * Batch job instance builder.
 * This is the main entry point to configure a batch job.
 *
 * @author Mahmoud Ben Hassine (mahmoud.benhassine@icloud.com)
 */
public final class JobBuilder {

    private BatchJob job;

    private JobParameters parameters;

    /**
     * Create a new {@link JobBuilder}.
     */
    public JobBuilder() {
        parameters = new JobParameters();
        job = new BatchJob(parameters);
    }

    /**
     * Create a new {@link JobBuilder}.
     *
     * @return a new job builder.
     */
    public static JobBuilder aNewJob() {
        return new JobBuilder();
    }

    /**
     * Set the job name.
     *
     * @param name the job name
     * @return the job builder
     */
    public JobBuilder named(final String name) {
        checkNotNull(name, "job name");
<<<<<<< HEAD
        job.getJobReport().getParameters().setName(name);
        return this;
    }

    /**
     * Set the number of records to skip.
     *
     * @param number the number of records to skip
     * @return the job builder
     */
    @Deprecated
    public JobBuilder skip(final long number) {
        checkArgument(number >= 1, "The number of records to skip should be >= 1");
        job.getJobReport().getParameters().setSkip(number);
        return this;
    }

    /**
     * Set the limit number of records to process.
     *
     * @param number the limit number of records to process
     * @return the job builder
     */
    @Deprecated
    public JobBuilder limit(final long number) {
        checkArgument(number >= 1, "The limit number of records should be >= 1");
        job.getJobReport().getParameters().setLimit(number);
        return this;
    }

    /**
     * Set the timeout after which the job should be aborted.
     *
     * @param timeout the timeout value in milliseconds
     * @return the job builder
     */
    @Deprecated
    public JobBuilder timeout(final long timeout) {
        return timeout(timeout, TimeUnit.MILLISECONDS);
    }

    /**
     * Set the timeout after which the job should be aborted.
     *
     * @param timeout the timeout value
     * @param unit    the time unit
     * @return the job builder
     */
    @Deprecated
    public JobBuilder timeout(final long timeout, final TimeUnit unit) {
        checkArgument(timeout >= 1, "The timeout should be >= 1");
        checkNotNull(unit, "time unit");
        job.getJobReport().getParameters().setTimeout(TimeUnit.MILLISECONDS.convert(timeout, unit));
=======
        job.setName(name);
>>>>>>> bd808671
        return this;
    }

    /**
     * Register a record reader.
     *
     * @param recordReader the record reader to register
     * @return the job builder
     */
    public JobBuilder reader(final RecordReader recordReader) {
        checkNotNull(recordReader, "record reader");
        job.setRecordReader(recordReader);
        return this;
    }

    /**
     * Register a record filter.
     *
     * @param recordFilter the record filter to register
     * @return the job builder
     */
    public JobBuilder filter(final RecordFilter recordFilter) {
        checkNotNull(recordFilter, "record filter");
        job.addRecordProcessor(recordFilter);
        return this;
    }

    /**
     * Register a record mapper.
     *
     * @param recordMapper the record mapper to register
     * @return the job builder
     */
    public JobBuilder mapper(final RecordMapper recordMapper) {
        checkNotNull(recordMapper, "record mapper");
        job.addRecordProcessor(recordMapper);
        return this;
    }

    /**
     * Register a record validator.
     *
     * @param recordValidator the record validator to register
     * @return the job builder
     */
    public JobBuilder validator(final RecordValidator recordValidator) {
        checkNotNull(recordValidator, "record validator");
        job.addRecordProcessor(recordValidator);
        return this;
    }

    /**
     * Register a record processor.
     *
     * @param recordProcessor the record processor to register
     * @return the job builder
     */
    public JobBuilder processor(final RecordProcessor recordProcessor) {
        checkNotNull(recordProcessor, "record processor");
        job.addRecordProcessor(recordProcessor);
        return this;
    }

    /**
     * Register a record marshaller.
     *
     * @param recordMarshaller the record marshaller to register
     * @return the job builder
     */
    public JobBuilder marshaller(final RecordMarshaller recordMarshaller) {
        checkNotNull(recordMarshaller, "record marshaller");
        job.addRecordProcessor(recordMarshaller);
        return this;
    }

    /**
     * Register a record writer.
     *
     * @param recordWriter the record writer to register
     * @return the job builder
     */
    public JobBuilder writer(final RecordWriter recordWriter) {
        checkNotNull(recordWriter, "record writer");
        job.setRecordWriter(recordWriter);
        return this;
    }

    /**
     * Set a threshold for errors. The job will be aborted if the threshold is exceeded.
     *
     * @param errorThreshold the error threshold
     * @return the job builder
     */
    public JobBuilder errorThreshold(final long errorThreshold) {
        parameters.setErrorThreshold(errorThreshold);
        return this;
    }

    /**
     * Activate JMX monitoring.
     *
     * @param jmx true to enable jmx monitoring
     * @return the job builder
     *
     * @deprecated Use {@link JobBuilder#errorThreshold(long)} instead
     */
<<<<<<< HEAD
    @Deprecated
    public JobBuilder strictMode(final boolean strictMode) {
        if (strictMode) {
            return errorThreshold(1);
        }
        return this;
    }

    /**
     * Set a limit for errors. When the threshold is exceeded, the job will be aborted
     *
     * @param errorThreshold the errors limit
     * @return the job builder
     */
    public JobBuilder errorThreshold(final long errorThreshold) {
        job.getJobReport().getParameters().setErrorThreshold(errorThreshold);
=======
    public JobBuilder enableJmx(final boolean jmx) {
        parameters.setJmxMonitoring(jmx);
>>>>>>> bd808671
        return this;
    }

    /**
     * Set the batch size.
     *
     * @param batchSize the batch size
     * @return the job builder
     */
<<<<<<< HEAD
    @Deprecated
    public JobBuilder silentMode(final boolean silentMode) {
        job.getJobReport().getParameters().setSilentMode(silentMode);
=======
    public JobBuilder batchSize(final int batchSize) {
        if (batchSize < 1) {
            throw new IllegalArgumentException("Batch size must be >= 1");
        }
        parameters.setBatchSize(batchSize);
>>>>>>> bd808671
        return this;
    }

    /**
     * Register a job listener.
     * See {@link JobListener} for available callback methods.
     *
     * @param jobListener The job listener to add.
     * @return the job builder
     *
     * @deprecated Use {@link JobBuilder#enableJmx(boolean)} instead
     */
<<<<<<< HEAD
    @Deprecated
    public JobBuilder jmxMode(final boolean jmx) {
        return enableJmx(jmx);
    }

    /**
     * Activate JMX monitoring.
     *
     * @param jmx true to enable jmx monitoring
     * @return the job builder
     */
    public JobBuilder enableJmx(final boolean jmx) {
        job.getJobReport().getParameters().setJmxMonitoring(jmx);
=======
    public JobBuilder jobListener(final JobListener jobListener) {
        checkNotNull(jobListener, "job listener");
        job.setJobListener(jobListener);
>>>>>>> bd808671
        return this;
    }

    /**
     * Register a batch listener.
     * See {@link BatchListener} for available callback methods.
     *
     * @param batchListener The batch listener to add.
     * @return the job builder
     */
    public JobBuilder batchListener(final BatchListener batchListener) {
        checkNotNull(batchListener, "batch listener");
        job.setBatchListener(batchListener);
        return this;
    }

    /**
     * Register a record reader listener.
     * See {@link RecordReaderListener} for available callback methods.
     *
     * @param recordReaderListener The record reader listener to add.
     * @return the job builder
     */
    public JobBuilder readerListener(final RecordReaderListener recordReaderListener) {
        checkNotNull(recordReaderListener, "record reader listener");
        job.setRecordReaderListener(recordReaderListener);
        return this;
    }

    /**
     * Register a pipeline listener.
     * See {@link PipelineListener} for available callback methods.
     *
     * @param pipelineListener The pipeline listener to add.
     * @return the job builder
     */
    public JobBuilder pipelineListener(final PipelineListener pipelineListener) {
        checkNotNull(pipelineListener, "pipeline listener");
        job.setPipelineListener(pipelineListener);
        return this;
    }

    /**
     * Register a record writer listener.
     * See {@link RecordWriterListener} for available callback methods.
     *
     * @param recordWriterListener The record writer listener to register.
     * @return the job builder
     */
    public JobBuilder writerListener(final RecordWriterListener recordWriterListener) {
        checkNotNull(recordWriterListener, "record writer listener");
        job.setRecordWriterListener(recordWriterListener);
        return this;
    }

    /**
     * Build a batch job instance.
     *
<<<<<<< HEAD
     * @return job execution report
     *
     * @deprecated Use {@link JobExecutor#execute(Job)} instead
     */
    @Deprecated
    public JobReport call() {
        return job.call();
=======
     * @return a batch job instance
     */
    public Job build() {
        return job;
>>>>>>> bd808671
    }

}<|MERGE_RESOLUTION|>--- conflicted
+++ resolved
@@ -75,63 +75,7 @@
      */
     public JobBuilder named(final String name) {
         checkNotNull(name, "job name");
-<<<<<<< HEAD
-        job.getJobReport().getParameters().setName(name);
-        return this;
-    }
-
-    /**
-     * Set the number of records to skip.
-     *
-     * @param number the number of records to skip
-     * @return the job builder
-     */
-    @Deprecated
-    public JobBuilder skip(final long number) {
-        checkArgument(number >= 1, "The number of records to skip should be >= 1");
-        job.getJobReport().getParameters().setSkip(number);
-        return this;
-    }
-
-    /**
-     * Set the limit number of records to process.
-     *
-     * @param number the limit number of records to process
-     * @return the job builder
-     */
-    @Deprecated
-    public JobBuilder limit(final long number) {
-        checkArgument(number >= 1, "The limit number of records should be >= 1");
-        job.getJobReport().getParameters().setLimit(number);
-        return this;
-    }
-
-    /**
-     * Set the timeout after which the job should be aborted.
-     *
-     * @param timeout the timeout value in milliseconds
-     * @return the job builder
-     */
-    @Deprecated
-    public JobBuilder timeout(final long timeout) {
-        return timeout(timeout, TimeUnit.MILLISECONDS);
-    }
-
-    /**
-     * Set the timeout after which the job should be aborted.
-     *
-     * @param timeout the timeout value
-     * @param unit    the time unit
-     * @return the job builder
-     */
-    @Deprecated
-    public JobBuilder timeout(final long timeout, final TimeUnit unit) {
-        checkArgument(timeout >= 1, "The timeout should be >= 1");
-        checkNotNull(unit, "time unit");
-        job.getJobReport().getParameters().setTimeout(TimeUnit.MILLISECONDS.convert(timeout, unit));
-=======
         job.setName(name);
->>>>>>> bd808671
         return this;
     }
 
@@ -235,30 +179,9 @@
      *
      * @param jmx true to enable jmx monitoring
      * @return the job builder
-     *
-     * @deprecated Use {@link JobBuilder#errorThreshold(long)} instead
-     */
-<<<<<<< HEAD
-    @Deprecated
-    public JobBuilder strictMode(final boolean strictMode) {
-        if (strictMode) {
-            return errorThreshold(1);
-        }
-        return this;
-    }
-
-    /**
-     * Set a limit for errors. When the threshold is exceeded, the job will be aborted
-     *
-     * @param errorThreshold the errors limit
-     * @return the job builder
-     */
-    public JobBuilder errorThreshold(final long errorThreshold) {
-        job.getJobReport().getParameters().setErrorThreshold(errorThreshold);
-=======
+     */
     public JobBuilder enableJmx(final boolean jmx) {
         parameters.setJmxMonitoring(jmx);
->>>>>>> bd808671
         return this;
     }
 
@@ -268,17 +191,11 @@
      * @param batchSize the batch size
      * @return the job builder
      */
-<<<<<<< HEAD
-    @Deprecated
-    public JobBuilder silentMode(final boolean silentMode) {
-        job.getJobReport().getParameters().setSilentMode(silentMode);
-=======
     public JobBuilder batchSize(final int batchSize) {
         if (batchSize < 1) {
             throw new IllegalArgumentException("Batch size must be >= 1");
         }
         parameters.setBatchSize(batchSize);
->>>>>>> bd808671
         return this;
     }
 
@@ -288,28 +205,10 @@
      *
      * @param jobListener The job listener to add.
      * @return the job builder
-     *
-     * @deprecated Use {@link JobBuilder#enableJmx(boolean)} instead
-     */
-<<<<<<< HEAD
-    @Deprecated
-    public JobBuilder jmxMode(final boolean jmx) {
-        return enableJmx(jmx);
-    }
-
-    /**
-     * Activate JMX monitoring.
-     *
-     * @param jmx true to enable jmx monitoring
-     * @return the job builder
-     */
-    public JobBuilder enableJmx(final boolean jmx) {
-        job.getJobReport().getParameters().setJmxMonitoring(jmx);
-=======
+     */
     public JobBuilder jobListener(final JobListener jobListener) {
         checkNotNull(jobListener, "job listener");
         job.setJobListener(jobListener);
->>>>>>> bd808671
         return this;
     }
 
@@ -368,20 +267,10 @@
     /**
      * Build a batch job instance.
      *
-<<<<<<< HEAD
-     * @return job execution report
-     *
-     * @deprecated Use {@link JobExecutor#execute(Job)} instead
-     */
-    @Deprecated
-    public JobReport call() {
-        return job.call();
-=======
      * @return a batch job instance
      */
     public Job build() {
         return job;
->>>>>>> bd808671
     }
 
 }