--- conflicted
+++ resolved
@@ -55,18 +55,6 @@
         return metrics;
     }
 
-<<<<<<< HEAD
-    @Deprecated
-    public Object getResult() {
-        return result == null ? null : result.get();
-    }
-
-    public void setJobResult(final JobResult result) {
-        this.result = result;
-    }
-
-=======
->>>>>>> bd808671
     public JobStatus getStatus() {
         return status;
     }
