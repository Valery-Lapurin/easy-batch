<!DOCTYPE html>
<html>
<head>
    <title>Job Report</title>
    <meta name="viewport" content="width=device-width, initial-scale=1.0"/>
    <link rel="stylesheet" href="http://netdna.bootstrapcdn.com/bootstrap/3.3.1/css/bootstrap.min.css"/>
    <style>
        body {
            padding-top: 20px;
            padding-bottom: 20px;
        }
        .table-fixed {
            table-layout: fixed;
            word-wrap: break-word;
        }
    </style>
</head>
<body>

<div class="container col-md-8 col-md-offset-2">
    <div class="row">
        <h1 class="text-center">Job Report</h1>
        <br/>
<<<<<<< HEAD
        <h4><span class="label label-info">Name:</span> $report.parameters.name</h4>
        <h4><span class="label label-info">Execution id:</span> $report.parameters.executionId</h4>
        <h4><span class="label label-info">Host name:</span> $report.parameters.hostname</h4>
        <h4><span class="label label-info">Data source:</span> $report.parameters.dataSource</h4>
=======
        <h4><span class="label label-info">Name:</span> $name</h4>
>>>>>>> bd808671
        <br/>
    </div>

    <div class="row">
        <h3>Job metrics</h3>
        <div class="col-md-6">
            <table class="table table-bordered table-hover table-condensed">
                <tbody>
                <tr>
                    <td>Start Time</td>
                    <td>$startTime</td>
                </tr>
                <tr>
                    <td>End Time</td>
                    <td>$endTime</td>
                </tr>
                <tr>
                    <td>Duration</td>
                    <td>$duration</td>
                </tr>
                <tr>
                    <td>Status</td>
                    <td><span class="label label-status">$status</span></td>
                </tr>
                <tr>
                    <td>Read count</td>
                    <td><span class="label label-primary read-count" data-total="$readCount">$readCount</span></td>
                </tr>
                <tr>
                    <td>Filtered records</td>
                    <td><span class="label label-warning filtered-count" data-total="$filteredCount">$filteredCount</span></td>
                </tr>
                <tr>
                    <td>Error records</td>
                    <td><span class="label label-danger error-count" data-total="$errorCount">$errorCount</span></td>
                </tr>
                <tr>
                    <td>Write count</td>
                    <td><span class="label label-default write-count" data-total="$writeCount">$writeCount</span></td>
                </tr>
                </tbody>
            </table>
        </div>
        <div class="col-md-6">
            <div id="chart" style="min-width: 300px; height: 320px; margin: 0 auto"></div>
        </div>
    </div>

    <div class="row">
        <h3>Job parameters</h3>
        <table class="table table-bordered table-striped table-hover table-condensed">
            <tbody>
<<<<<<< HEAD
            <tr> <td>Limit</td> <td>$report.formattedLimit</td> </tr>
            <tr> <td>Skip</td> <td>$report.parameters.skip</td> </tr>
            <tr> <td>Timeout</td> <td>$report.formattedTimeout</td> </tr>
            <tr> <td>Error threshold</td> <td>$report.parameters.errorThreshold</td> </tr>
            <tr> <td>Silent mode</td> <td>$report.parameters.silentMode</td> </tr>
            <tr> <td>JMX mode</td> <td>$report.parameters.jmxMode</td> </tr>
            <tr> <td>Keep alive</td> <td>$report.parameters.keepAlive</td> </tr>
            </tbody>
        </table>
    </div>

    <div class="row">
        <h3>System properties</h3>
        <table class="table table-bordered table-striped table-hover table-condensed table-fixed">
            <tbody>
            #foreach( $entry in $properties )
            <tr>
                <td>$entry.key</td>
                <td>$entry.value</td>
            </tr>
            #end
=======
            <tr> <td>Error threshold</td> <td>$errorThreshold</td> </tr>
            <tr> <td>Batch size</td> <td>$batchSize</td> </tr>
            <tr> <td>JMX monitoring</td> <td>$jmx</td> </tr>
>>>>>>> bd808671
            </tbody>
        </table>
    </div>
</div>

<script src="https://code.jquery.com/jquery.js"></script>
<script src="http://netdna.bootstrapcdn.com/bootstrap/3.3.1/js/bootstrap.min.js"></script>
<script src="http://code.highcharts.com/highcharts.js"></script>
<script>
    jQuery(document).ready(function () {

        var status = jQuery(".label-status");
        if (status.html() == "COMPLETED") {
            status.addClass("label-success");
        } else {
            status.addClass("label-danger");
        }

        jQuery('#chart').highcharts({
            chart: {
                plotBackgroundColor: null,
                plotBorderWidth: null,
                plotShadow: true
            },title: {
                text: ''
            },
            tooltip: {
                pointFormat: '<b>{point.y}</b>'
            },
            credits: {
                enabled: false
            },
            plotOptions: {
                pie: {
                    allowPointSelect: true,
                    cursor: 'pointer',
                    dataLabels: {
                        enabled: false
                    },
                    showInLegend: true
                }
            },
            series: [{
                type: 'pie',
                data: [
                    {
                        name: 'Read count',
                        color: '#337ab7',
                        y: jQuery(".read-count").data("total")
                    },
                    {
                        name: 'Filtered count',
                        color: '#f0ad4e',
                        y: jQuery(".filtered-count").data("total")
                    },
                    {
                        name: 'Error count',
                        color: '#d9534f',
                        y: jQuery(".error-count").data("total")
                    },
                    {
                        name: 'Write count',
                        color: '#5cb85c',
                        y: jQuery(".write-count").data("total")
                    }
                ]
            }]
        });
    });

</script>
</body>
</html><|MERGE_RESOLUTION|>--- conflicted
+++ resolved
@@ -21,14 +21,7 @@
     <div class="row">
         <h1 class="text-center">Job Report</h1>
         <br/>
-<<<<<<< HEAD
-        <h4><span class="label label-info">Name:</span> $report.parameters.name</h4>
-        <h4><span class="label label-info">Execution id:</span> $report.parameters.executionId</h4>
-        <h4><span class="label label-info">Host name:</span> $report.parameters.hostname</h4>
-        <h4><span class="label label-info">Data source:</span> $report.parameters.dataSource</h4>
-=======
         <h4><span class="label label-info">Name:</span> $name</h4>
->>>>>>> bd808671
         <br/>
     </div>
 
@@ -81,33 +74,9 @@
         <h3>Job parameters</h3>
         <table class="table table-bordered table-striped table-hover table-condensed">
             <tbody>
-<<<<<<< HEAD
-            <tr> <td>Limit</td> <td>$report.formattedLimit</td> </tr>
-            <tr> <td>Skip</td> <td>$report.parameters.skip</td> </tr>
-            <tr> <td>Timeout</td> <td>$report.formattedTimeout</td> </tr>
-            <tr> <td>Error threshold</td> <td>$report.parameters.errorThreshold</td> </tr>
-            <tr> <td>Silent mode</td> <td>$report.parameters.silentMode</td> </tr>
-            <tr> <td>JMX mode</td> <td>$report.parameters.jmxMode</td> </tr>
-            <tr> <td>Keep alive</td> <td>$report.parameters.keepAlive</td> </tr>
-            </tbody>
-        </table>
-    </div>
-
-    <div class="row">
-        <h3>System properties</h3>
-        <table class="table table-bordered table-striped table-hover table-condensed table-fixed">
-            <tbody>
-            #foreach( $entry in $properties )
-            <tr>
-                <td>$entry.key</td>
-                <td>$entry.value</td>
-            </tr>
-            #end
-=======
             <tr> <td>Error threshold</td> <td>$errorThreshold</td> </tr>
             <tr> <td>Batch size</td> <td>$batchSize</td> </tr>
             <tr> <td>JMX monitoring</td> <td>$jmx</td> </tr>
->>>>>>> bd808671
             </tbody>
         </table>
     </div>
