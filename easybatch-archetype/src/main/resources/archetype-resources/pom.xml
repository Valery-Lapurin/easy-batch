<project xmlns="http://maven.apache.org/POM/4.0.0" xmlns:xsi="http://www.w3.org/2001/XMLSchema-instance"
  xsi:schemaLocation="http://maven.apache.org/POM/4.0.0 http://maven.apache.org/maven-v4_0_0.xsd">
  <modelVersion>4.0.0</modelVersion>
  <groupId>${groupId}</groupId>
  <artifactId>${artifactId}</artifactId>
  <version>${version}</version>
  <packaging>jar</packaging>
  <dependencies>
    <dependency>
      <groupId>org.easybatch</groupId>
      <artifactId>easybatch-core</artifactId>
<<<<<<< HEAD
      <version>4.2.0</version>
=======
      <version>5.0.0</version>
>>>>>>> bd808671
    </dependency>
  </dependencies>
</project><|MERGE_RESOLUTION|>--- conflicted
+++ resolved
@@ -9,11 +9,7 @@
     <dependency>
       <groupId>org.easybatch</groupId>
       <artifactId>easybatch-core</artifactId>
-<<<<<<< HEAD
-      <version>4.2.0</version>
-=======
       <version>5.0.0</version>
->>>>>>> bd808671
     </dependency>
   </dependencies>
 </project>