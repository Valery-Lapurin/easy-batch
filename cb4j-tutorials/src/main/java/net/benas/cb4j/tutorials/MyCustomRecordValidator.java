--- conflicted
+++ resolved
@@ -1,38 +1,34 @@
-package net.benas.cb4j.tutorials;
-
-import net.benas.cb4j.core.api.FieldValidator;
-import net.benas.cb4j.core.impl.DefaultRecordValidatorImpl;
-import net.benas.cb4j.core.model.Record;
-
-import java.util.List;
-import java.util.Map;
-
-/**
- * A custom validator to implement validation rule that involve multiple fields at the same time
- * @author benas (md.benhassine@gmail.com)
- */
-public class MyCustomRecordValidator extends DefaultRecordValidatorImpl {
-
-    public MyCustomRecordValidator(Map<Integer, List<FieldValidator>> fieldValidators) {
-        super(fieldValidators);
-    }
-
-    @Override
-    public String validateRecord(Record record) {
-
-        String error = super.validateRecord(record);
-<<<<<<< HEAD
-        if (error == null){//no errors after applying declared validators on each field => all fields are valid
-=======
-        if (error == null) {//no errors after applying declared validators on each field => all fields are valid
->>>>>>> 56bd816a
-
-            //add custom validation : field 2 content must start with field's 1 content
-            final String content1 = record.getFieldContentByIndex(1);
-            final String content2 = record.getFieldContentByIndex(2);
-            if (!content2.startsWith(content1))
-                return "field 2 content [" + content2 + "] must start with field's 1 content [" + content1 + "]";
-        }
-        return null;
-    }
-}
+package net.benas.cb4j.tutorials;
+
+import net.benas.cb4j.core.api.FieldValidator;
+import net.benas.cb4j.core.impl.DefaultRecordValidatorImpl;
+import net.benas.cb4j.core.model.Record;
+
+import java.util.List;
+import java.util.Map;
+
+/**
+ * A custom validator to implement validation rule that involve multiple fields at the same time
+ * @author benas (md.benhassine@gmail.com)
+ */
+public class MyCustomRecordValidator extends DefaultRecordValidatorImpl {
+
+    public MyCustomRecordValidator(Map<Integer, List<FieldValidator>> fieldValidators) {
+        super(fieldValidators);
+    }
+
+    @Override
+    public String validateRecord(Record record) {
+
+        String error = super.validateRecord(record);
+        if (error == null) {//no errors after applying declared validators on each field => all fields are valid
+
+            //add custom validation : field 2 content must start with field's 1 content
+            final String content1 = record.getFieldContentByIndex(1);
+            final String content2 = record.getFieldContentByIndex(2);
+            if (!content2.startsWith(content1))
+                return "field 2 content [" + content2 + "] must start with field's 1 content [" + content1 + "]";
+        }
+        return null;
+    }
+}