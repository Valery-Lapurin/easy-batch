<!DOCTYPE html>

<html lang="en"><head><meta http-equiv="Content-Type" content="text/html; charset=UTF-8">

    <meta charset="utf-8">
    <title>CB4J - User guide</title>
    <meta name="viewport" content="width=device-width, initial-scale=1.0">
    <meta name="author" content="benas">

    <link href="../resources/css/bootstrap.min.css" rel="stylesheet">
    <link href="../resources/css/prettify.css" rel="stylesheet">
    <style type="text/css">
        body {
            padding-top: 60px;
            padding-bottom: 40px;
            background-image: url('../resources/img/background.png');
        }
        .sidebar-nav {
            padding: 9px 0;
        }
        .section {
            padding-top: 40px;
        }
    </style>
    <link href="../resources/css/bootstrap-responsive.min.css" rel="stylesheet">
    <link href="../resources/css/font-awesome.css" rel="stylesheet">
    <link href="../resources/css/sidebar.css" rel="stylesheet">

    <script src="http://html5shim.googlecode.com/svn/trunk/html5.js"></script>
    <script type="text/javascript" src="../resources/js/prettify.js"></script>

</head>

<body onload="prettyPrint()">

<div class="navbar navbar-inverse navbar-fixed-top">
    <div class="navbar-inner">
        <div class="container">
            <a class="brand" href="../index.html">CB4J</a>
            <div class="nav-collapse collapse">
                <p class="navbar-text pull-right">Version: 1.0.2</p>
                <ul class="nav">
                    <li><a href="../index.html"><i class="icon-home"></i> Home</a></li>
                    <li class="dropdown active">
                        <a id="documentation" href="#" role="button" class="dropdown-toggle" data-toggle="dropdown"><i class="icon-book"></i> Documentation<b class="caret"></b></a>
                        <ul class="dropdown-menu" role="menu" aria-labelledby="documentation">
                            <li><a href="gettingStarted.html">Getting started</a></li>
                            <li><a href="architecture.html">Architecture</a></li>
                            <li><a href="userGuide.html">User Guide</a></li>
                            <li><a href="faq.html">CB4J FAQ</a></li>
                        </ul>
                    </li>
                    <li class="dropdown">
                        <a id="tutorials" href="#" role="button" class="dropdown-toggle" data-toggle="dropdown"><i class="icon-folder-open"></i> Tutorials<b class="caret"></b></a>
                        <ul class="dropdown-menu" role="menu" aria-labelledby="tutorials">
                            <li><a href="../tutorials/helloworld.html">Hello World!</a></li>
                            <li><a href="../tutorials/customers.html">Customers ETL</a></li>
                            <li><a href="../tutorials/products.html">Product Statistics</a></li>
                        </ul>
                    </li>
                </ul>
            </div>
        </div>
    </div>
</div>

<div class="container">
    <div class="row-fluid">

    <div class="span3">
        <div class="well sidebar-nav bs-docs-sidenav" data-spy="affix">
                <ul class="nav nav-list">
                    <li class="nav-header">About CB4J</li>
                    <li><a href="../index.html">Overview</a></li>
                    <li><a href="../releaseNotes.html">Release notes</a></li>
                    <li class="nav-header">Documentation</li>
                    <li><a href="gettingStarted.html">Getting started</a></li>
                    <li><a href="architecture.html">Architecture</a></li>
                    <li class="active">
                        <a href="userGuide.html">User Guide</a>
                        <ul>
                            <li><a href="userGuide.html#1">1. Introduction</a></li>
                            <li><a href="userGuide.html#2">2. Using CB4J</a></li>
                            <li><a href="userGuide.html#3">3. Extending CB4J</a></li>
                            <li><a href="userGuide.html#4">4. Monitoring CB4J</a></li>
                        </ul>
                    </li>
                    <li><a href="faq.html">CB4J FAQ</a></li>
                    <li class="nav-header">Tutorials</li>
                    <li><a href="../tutorials/helloworld.html">Hello World!</a></li>
                    <li><a href="../tutorials/customers.html">Customers ETL</a></li>
                    <li><a href="../tutorials/products.html">Product Statistics</a></li>
                </ul>
            </div>
        </div>

        <div class="span9">

            <div class="page-header">
                <h1>User Guide</h1>
            </div>

            <div class="row-fluid">

            <h2 id="1">1. Introduction</h2>

            <p>To work effectively with CB4J, you have to follow these steps :</p>
            <ul>
                <li>Provide CSV configuration parameters (Input file path, file encoding,field delimiter,etc)</li>
                <li>Register field validation rules (field size, data type and format,etc) that will be used by the record validator to validate data</li>
                <li>Register CSV to Object mapping logic that will be used by the record mapper</li>
                <li>Register record processing business logic that will be applied by record processor</li>
            </ul>
            
            <p>All these steps can be done through the <code class="prettyprint">BatchConfiguration</code> class which is the main entry point to configure the engine.</p>

            <h2 id="2" class="section">2. Using CB4J</h2>

            <h3 id="2.1">2.1 Configuring the engine</h3>

            <p>To configure CB4J, you must supply a set of predefined parameters (see table below). You can configure CB4J in two ways :</p>

            <ul>
                <li>With a <code class="prettyprint">java.util.Properties</code> object instance</li>
                <li>With a standard java (key,value or xml) properties file</li>
            </ul>

            <p>Configuration parameters are defined in the following table :</p>

            <table class="table table-bordered table-striped">
                <thead>
                <tr>
                    <th>Parameter</th>
                    <th>Description</th>
                    <th>Required</th>
                    <th>Default Value</th>
                </tr>
                </thead>
                <tbody>
                <tr>
                    <td>input.data.path</td>
                    <td>absolute path of input data file</td>
                    <td>true</td>
                    <td>N/A</td>
                </tr>
                <tr>
                    <td>input.data.encoding</td>
                    <td>input data file encoding</td>
                    <td>false</td>
                    <td>System default encoding</td>
                </tr>
                <tr>
                    <td>input.data.skipHeader</td>
                    <td>Specify if the first record should be skipped. If set to true, the header record is escaped from record numbering</td>
                    <td>false</td>
                    <td>false</td>
                </tr>
                <tr>
                    <td>input.field.delimiter</td>
                    <td>Fields delimiter in a record</td>
                    <td>false</td>
                    <td>comma ','</td>
                </tr>
                <tr>
                    <td>input.field.trim</td>
                    <td>Specify if whitespaces should be trimmed</td>
                    <td>false</td>
                    <td>true</td>
                </tr>
                <tr>
                    <td>input.field.qualifier</td>
                    <td>Specify data qualifier character</td>
                    <td>false</td>
                    <td>empty character</td>
                </tr>
                <tr>
                    <td>input.record.size</td>
                    <td>Record size (number of fields)</td>
                    <td>true</td>
                    <td>N/A</td>
                </tr>
                <tr>
                    <td>output.data.ignored</td>
                    <td>Absolute path to the log file of ignored records</td>
                    <td>false</td>
                    <td>${input.data.path}-ignored.log. The extension of the input data file (if any) will be removed</td>
                </tr>
                <tr>
                    <td>output.data.rejected</td>
                    <td>Absolute path to the log file of rejected records</td>
                    <td>false</td>
                    <td>${input.data.path}-rejected.log. The extension of the input data file (if any) will be removed</td>
                </tr>
                <tr>
                    <td>output.data.abortOnFirstReject</td>
                    <td>Specify if the engine should abort batch execution on first reject</td>
                    <td>false</td>
                    <td>false</td>
                </tr>
                </tbody>
            </table>

            <h4>Loading parameters from a Java Properties object instance</h4>
            <p>To load configuration parameters from a <code class="prettyprint">java.util.Properties</code> instance, use the following snippet:</p>

<pre class="prettyprint">
Properties configurationProperties = new Properties();
configurationProperties.setProperty("input.data.path","/data/cb4j/myData.csv");
configurationProperties.setProperty("input.record.size","7");

BatchConfiguration batchConfiguration = new BatchConfiguration(configurationProperties);
</pre>

            <h4>Loading parameters from a Java Properties file</h4>
            <p>You can load parameters from a configuration file in the file system or the classpath. The following is an example of a configuration file named <code class="prettyprint">"/data/cb4j/myConfig.cfg"</code>:</p>

<pre>
input.data.path=/data/cb4j/myData.csv
input.record.size=7
</pre>

            <p>To use this configuration file with CB4J, you can use the following snippet :</p>

<pre class="prettyprint">
BatchConfiguration batchConfiguration = new FileSystemBatchConfiguration("/data/cb4j/myConfig.cfg");
</pre>
            <span class="label label-info">Info</span> : If the configuration file is in the classpath, you can use the <code class="prettyprint">ClassPathBatchConfiguration</code> class instead and supply the file name to its constructor.

            <h4>Loading parameters from a Java Properties xml file</h4>
            <p>You can load parameters from an xml configuration file in the file system or the classpath. The following is an example of a configuration file named <code class="prettyprint">"/data/cb4j/myConfig.xml"</code>:</p>

<pre class="prettyprint">
&lt;?xml version="1.0" encoding="UTF-8"?&gt;
&lt;!DOCTYPE properties SYSTEM "http://java.sun.com/dtd/properties.dtd"&gt;
&lt;properties&gt;
    &lt;comment&gt;my batch configuration&lt;/comment&gt;
    &lt;entry key="input.data.path"&gt;/data/cb4j/myData.csv&lt;/entry&gt;
    &lt;entry key="input.record.size"&gt;7&lt;/entry&gt;
&lt;/properties&gt;
</pre>

            <p>To use this configuration file with CB4J, you can use the following snippet :</p>

<pre class="prettyprint">
BatchConfiguration batchConfiguration = new FileSystemXmlBatchConfiguration("/data/cb4j/myConfig.xml");
</pre>
            <span class="label label-info">Info</span> : If the configuration file is in the classpath, you can use the <code class="prettyprint">ClassPathXmlBatchConfiguration</code> class instead and supply the file name to its constructor.

            <h4>Configuring CB4J engine</h4>
            <p>Once you have initialized CB4J with all parameters (and registered mandatory services, see next section ), you can configure the engine as follows:</p>

<pre class="prettyprint">
try {
    batchConfiguration.configure();
} catch (BatchConfigurationException e) {
    System.err.println(e.getMessage());
}
</pre>

            <div class="alert alert-info">
                <span class="label label-info">Info</span> : CB4J throws a <code class="prettyprint">BatchConfigurationException</code> in the following cases :
                <ul>
                    <li>One of the mandatory parameters is not specified</li>
                    <li>A <code class="prettyprint">java.io.FileNotFoundException</code> is thrown when trying to open the input CSV file</li>
                    <li>Log files for ignored and rejected records cannot be used</li>
                    <li>One of the mandatory services is not specified</li>
                </ul>
            </div>

            <h3 id="2.2">2.2 Validating data</h3>

            <h4>2.2.1 Using built-in validators</h4>

            <p>CB4J validates field data with implementations of <code class="prettyprint">FieldValidator</code> interface and comes with built-in validators which allow you to ensure that a field content has a valid format and type. These validators are located in the <code class="prettyprint">net.benas.cb4j.core.validator</code> package.</p>

            <p>For example, let's say that the first field's value must be numeric. With CB4J you simply declare this constraint using the <code class="prettyprint">NumericFieldValidator</code> as follows:</p>

            <code class="prettyprint">batchConfiguration.registerFieldValidator(1, new NumericFieldValidator());</code>

            <h4>2.2.2 Registering multiple validators</h4>

            <p>You may want to apply multiple validation rules to a single field. For example, the first field must not be empty and must be a date value having the <code class="prettyprint">dd/MM/yyyy</code> format.
            To register multiples validators for this field, you have to declare a list containing all validators :</p>

<pre class="prettyprint">
List&lt;FieldValidator&gt; field1Validators = new ArrayList&lt;FieldValidator&gt;();
field1Validators.add(new NotEmptyFieldValidator());
field1Validators.add(new DateFieldValidator("dd/MM/yyyy"));

batchConfiguration.registerFieldValidators(1,field1Validators);
</pre>

            <div class="alert alert-info">
                <span class="label label-info">Info</span> : When using multiple validators, the validation order applied by CB4J is the insertion order of validators in the list.
            </div>

            <h3 id="2.3">2.3 Mapping CSV records to java objects</h3>

            <p>To map a CSV record to a domain java object, you have to implement the <code class="prettyprint">RecordMapper&lt;T&gt;</code> interface and register your implementation at configuration time as follows :</p>
            <p><code class="prettyprint">batchConfiguration.registerRecordMapper(new MyRecordMapper());</code></p>
            
            <p>The <a href="../tutorials/customers.html">customers ETL tutorial</a> shows an example of record mapper implementation.</p>

            <div class="alert">
                <span class="label label-warning">Warning</span> : CB4J does not provide a default implementation of the <code class="prettyprint">RecordMapper&lt;T&gt;</code> interface for performance reason. Please refer to the <a href="faq.html#2">question N°2 in FAQ section</a> for more details.
            </div>
            
            <h3 id="2.4">2.4 Writing processing logic</h3>

            <p>When using CB4J, you process an object view of a CSV record. To define your record processing business logic, you have to implement the <code class="prettyprint">RecordProcessor&lt;T&gt;</code> interface and register your implementation at configuration time as follows :</p>
            <p><code class="prettyprint">batchConfiguration.registerRecordProcessor(new MyRecordProcessor());</code></p>

            <div class="alert alert-error">
                <span class="label label-important">Important</span> : You have to use the <strong>same</strong> type T when implementing <code class="prettyprint">RecordMapper&lt;T&gt;</code> and <code class="prettyprint">RecordProcessor&lt;T&gt;</code> interfaces
            </div>

            <h3 id="2.5">2.5 Running the batch</h3>

            <p>Once you have configured CB4J using the configuration API, you can launch the batch execution as follows :</p>

<pre class="prettyprint">
BatchEngine batchEngine = new DefaultBatchEngineImpl(batchConfiguration);
BatchRunner batchRunner = new BatchRunner(batchEngine);
batchRunner.run();
</pre>

            <h2 id="3" class="section">3. Extending CB4J</h2>

            <p>Although CB4J comes with default implementation of common requirements, it lets you extend these defaults as you need.
            In this section, we will show how you can extend CB4J to meet you custom requirements.</p>

            <div class="alert alert-info">
                <span class="label label-info">Info</span> : In this section, <code class="prettyprint">batchConfiguration</code> is supposed to be a <code class="prettyprint">BatchConfiguration</code> instance correctly configured with CB4J parameters.
            </div>

            <h3 id="3.1">3.1 Writing a custom batch engine</h3>

            <p>The internal CB4J engine extends the <code class="prettyprint">java.lang.Runnable</code> interface with two methods to initialize and shutdown the engine :</p>
<pre class="prettyprint">
public interface BatchEngine extends Runnable {

    /**
    * initialize the engine
    */
    public void init();

    /**
    * shutdown the engine
    */
    public void shutdown();

}
</pre>
            By default, the <code class="prettyprint">DefaultBatchEngineImpl</code> logs a message to the console to signal batch starting and ending steps.<br/>
            To override this default behavior, you have to extend the <code class="prettyprint">DefaultBatchEngineImpl</code> and override <code class="prettyprint">init()</code> and/or <code class="prettyprint">shutdown()</code> methods to provide a custom initializing and/or shutdown code. For instance, this is where you can open/close a database connection.<br/>
            The <a href="../tutorials/products.html">products statistics tutorial</a> shows an example of how to override the the <code class="prettyprint">DefaultBatchEngineImpl</code>.
            <h3 id="3.2">3.2 Writing a custom field validator</h3>

            <p>CB4J comes with basic field validators for common requirements such as not empty field, numeric values, etc.
            Please refer to the javadoc of <code class="prettyprint">net.benas.cb4j.core.validator</code> package for more details.</p>

            <p>To write a custom field validator, you have to implement the <code class="prettyprint">FieldValidator</code> interface. This interface contains the following methods :</p>
            <ul>
                <li><code class="prettyprint">public boolean isValidField(final Field field)</code> : This method should contain the validation logic for a field</li>
                <li><code class="prettyprint">public String getValidationRuleDescription()</code> : This method should return a description of the validation rule implemented by the validator. This description will be used to report the cause of record rejection</li>
            </ul>

            <p>In this section, we will show an example of custom validator which validates that a field value must start with 'XP'.</p>

<pre class="prettyprint">
public class MyCustomFieldValidator implements FieldValidator {

    public boolean isValidField(final Field field) {
        return field.getContent().startsWith("XP");
    }

    public String getValidationRuleDescription() {
        return "field content must start with XP";
    }

}
</pre>

            <p>To register this validator for the field at index 1, use the following CB4J API :</p>

<pre class="prettyprint">
batchConfiguration.registerFieldValidator(1,new MyCustomFieldValidator());
</pre>


            <h3 id="3.3">3.3 Writing a custom record validator</h3>

<p>            By default, CB4J considers a record as valid if all its fields are valid according to declared validation rules. But this default behavior works only if validation logic for each field is independent form other fields.

            CB4J provides a simple way to extend this default behavior if validation rules involve multiple fields at the same time.</p>

           <p> In this section, we will use the following record format as example:</p>

<pre>
field1;field2
foo;foobar
foo;boobar
</pre>

            <p>The validation rules are the following :</p>
            <ul>
                <li>All fields are required</li>
                <li>field1 should have a length of 3 characters</li>
                <li>field2 content must start with field1's content</li>
            </ul>

            <p>As you can see, this requirement cannot be implemented using the default CB4J validation.
            Conditions 1 and 2 can be implemented by declaring regular field validators, but not Condition 3 which involves field1 and field2 at the same time. This validation requirement should be done at record level and not field level.</p>
            <p>We should extend the default behavior with a custom record validator. To do this, we will extend the <code class="prettyprint">DefaultRecordValidatorImpl</code> class and override the <code class="prettyprint">validateRecord(Record record)</code> method :<p/>

<pre class="prettyprint">
public class MyCustomRecordValidator extends DefaultRecordValidatorImpl {

    public MyCustomRecordValidator(Map&lt;Integer, List&lt;FieldValidator&gt;&gt; fieldValidators) {
        super(fieldValidators);
    }

    @Override
    public String validateRecord(final Record record) {

        String error = super.validateRecord(record);
        if (error == null) { //no errors after applying declared validators on each field

            //add custom validation : field 2 content must start with field's 1 content
            final String content1 = record.getFieldContentByIndex(0);
            final String content2 = record.getFieldContentByIndex(1);
            if (!content2.startsWith(content1)) {
             return "field 2 content [" + content2 + "] must start with field's 1 content [" + content1 + "]";
            }
        }
<<<<<<< HEAD
        return null; //null value means no error
=======
        return null; //null means no error
>>>>>>> 56bd816a
    }
}
</pre>

            <p>Once the custom validator implemented, we should tell CB4J to use it instead of the default one. This is done with the following API :</p>

<pre class="prettyprint">
Map&lt;Integer, List&lt;FieldValidator&gt;&gt; fieldValidators = new HashMap&lt;Integer, List&lt;FieldValidator&gt;&gt;();

List&lt;FieldValidator> field1Validators = new ArrayList&lt;FieldValidator&gt;();
final NotEmptyFieldValidator notEmptyFieldValidator = new NotEmptyFieldValidator();
field1Validators.add(notEmptyFieldValidator);
field1Validators.add(new FixedLengthFieldValidator(3));

List&lt;FieldValidator> field2Validators = new ArrayList&lt;FieldValidator&gt;();
field2Validators.add(notEmptyFieldValidator);

fieldValidators.put(0, field1Validators);
fieldValidators.put(1, field2Validators);

MyCustomRecordValidator myCustomRecordValidator = new MyCustomRecordValidator(fieldValidators);
batchConfiguration.registerRecordValidator(myCustomRecordValidator);
</pre>

            <div class="alert alert-info">
                <span class="label label-info">Info</span> : field indexes in CSV records are zero-based.
            </div>

            <h3 id="3.4">3.4 Writing a custom reporter</h3>

            <p>By default, CB4J generates a minimal report at the end of batch execution. An example of the default report is shown below :</p>

<pre>
[CB4J : INFO] CB4J report :
[CB4J : INFO] Start time = Sun Aug 26 17:21:54 CEST 2012
[CB4J : INFO] End time = Sun Aug 26 17:21:54 CEST 2012
[CB4J : INFO] Batch duration = 181ms
[CB4J : INFO] Total input records = 51
[CB4J : INFO] Total ignored records = 0
[CB4J : INFO] Total rejected records = 1
[CB4J : INFO] Total processed records = 50
</pre>

            <p>As you can see, CB4J reports to the console the batch start time, end time , overall execution duration and other metrics about input records.
                This simple report may not correspond to your requirement. Hence, CB4J lets you extend or override it as you need.</p>

            <p>In this section ,we will show how to override the default report with a chart report using the java free charting library <a href="http://www.jfree.org/jfreechart/">jfreechart</a>.
                To override the default reporter behavior, we have to extend the <code class="prettyprint">DefaultBatchReporter</code> class and override the <code class="prettyprint">generateReport</code> method. The following listing shows a custom implementation that generates a simple Pie Chart instead of reporting information to the console.</p>

<pre class="prettyprint">
public class MyCustomBatchReporter extends DefaultBatchReporterImpl {

    /**
    * The file in which render the chart
    */
    private String reportFile;

    public MyCustomBatchReporter(String reportFile) {
        this.reportFile = reportFile;
    }

    @Override
    public void generateReport() {
        PieDataset dataset = createDataset();
        JFreeChart chart = createChart(dataset);
        try {
            ChartUtilities.saveChartAsPNG(new File(reportFile), chart, 600, 400);
        } catch (IOException e) {
            System.err.println("an error occurred when generating chart report, using default report.");
            super.generateReport();
        }
    }

    /**
    * Create a dataset with record metrics
    * @return populated dataset
    */
    private PieDataset createDataset() {
        DefaultPieDataset dataset = new DefaultPieDataset();
        dataset.setValue("Total ignored records",ignoredRecordsNumber);
        dataset.setValue("Total rejected records", rejectedRecordsNumber);
        dataset.setValue("Total processed records",inputRecordsNumber - (rejectedRecordsNumber + ignoredRecordsNumber));
        return dataset;
    }

    /**
    * Create a chart from a dataset
    * @param dataset the input data set
    * @return populated chart
    */
    private JFreeChart createChart(PieDataset dataset) {

        JFreeChart chart = ChartFactory.createPieChart(
        "My custom Batch Report", dataset, true, true, false
        );

        PiePlot plot = (PiePlot) chart.getPlot();
        plot.setLabelFont(new Font("SansSerif", Font.PLAIN, 12));
        plot.setCircular(false);
        return chart;

    }

}
</pre>

            <p>The figure below shows a sample chart report generated with this implementation :</p>

            <div align="center"><img src="../resources/img/customReport.jpg"/></div>

            <br/>
            <p>At this point, we have implemented a custom report generator, but how to tell CB4J to use this custom implementation instead of the default one?
                CB4J API provides a method to register a custom batch reporter :</p>

<pre class="prettyprint">
batchConfiguration.registerBatchReporter(new MyCustomBatchReporter("/data/cb4j/chartReport.png"))
</pre>

            <h2 id="4" class="section">4. Monitoring CB4J</h2>

            <p>CB4J provides a nice feature to monitor batch execution and progress using JMX. By default, CB4J enables a JMX MBean at startup.</p>
            <p>You can use any standard JMX compliant tool to monitor CB4J attributes such as :
            <ul>
                <li>Batch execution status (initializing, running or finalizing)</li>
                <li>Execution start time and progress</li>
                <li>The number of ignored, rejected and processed records</li>
                <li>etc</li>
            </ul>
            </p>

            <p>The screenshot below shows an example of monitoring CB4J using <a href="http://visualvm.java.net/">VisualVM</a> :</p>

            <div align="center"><img src="../resources/img/cb4j-jmx.png"/></div>


            </div>

        </div>

    </div>

    <hr>

    <footer>
        <p class="pull-right"><a href="#"><i class="icon-circle-arrow-up"></i> Back to top</a></p>
        <p>CB4J is maintained by <a href="mailto:md.benhassine@gmail.com?subject=[CB4J]"><i class="icon-envelope"></i> benas</a> at <a href="https://github.com/benas/cb4j"><i class="icon-github"></i> Github</a></p>
    </footer>

</div>

<script src="../resources/js/jquery.js"></script>
<script src="../resources/js/bootstrap.min.js"></script>

</body></html><|MERGE_RESOLUTION|>--- conflicted
+++ resolved
@@ -1,594 +1,590 @@
-<!DOCTYPE html>
-
-<html lang="en"><head><meta http-equiv="Content-Type" content="text/html; charset=UTF-8">
-
-    <meta charset="utf-8">
-    <title>CB4J - User guide</title>
-    <meta name="viewport" content="width=device-width, initial-scale=1.0">
-    <meta name="author" content="benas">
-
-    <link href="../resources/css/bootstrap.min.css" rel="stylesheet">
-    <link href="../resources/css/prettify.css" rel="stylesheet">
-    <style type="text/css">
-        body {
-            padding-top: 60px;
-            padding-bottom: 40px;
-            background-image: url('../resources/img/background.png');
-        }
-        .sidebar-nav {
-            padding: 9px 0;
-        }
-        .section {
-            padding-top: 40px;
-        }
-    </style>
-    <link href="../resources/css/bootstrap-responsive.min.css" rel="stylesheet">
-    <link href="../resources/css/font-awesome.css" rel="stylesheet">
-    <link href="../resources/css/sidebar.css" rel="stylesheet">
-
-    <script src="http://html5shim.googlecode.com/svn/trunk/html5.js"></script>
-    <script type="text/javascript" src="../resources/js/prettify.js"></script>
-
-</head>
-
-<body onload="prettyPrint()">
-
-<div class="navbar navbar-inverse navbar-fixed-top">
-    <div class="navbar-inner">
-        <div class="container">
-            <a class="brand" href="../index.html">CB4J</a>
-            <div class="nav-collapse collapse">
-                <p class="navbar-text pull-right">Version: 1.0.2</p>
-                <ul class="nav">
-                    <li><a href="../index.html"><i class="icon-home"></i> Home</a></li>
-                    <li class="dropdown active">
-                        <a id="documentation" href="#" role="button" class="dropdown-toggle" data-toggle="dropdown"><i class="icon-book"></i> Documentation<b class="caret"></b></a>
-                        <ul class="dropdown-menu" role="menu" aria-labelledby="documentation">
-                            <li><a href="gettingStarted.html">Getting started</a></li>
-                            <li><a href="architecture.html">Architecture</a></li>
-                            <li><a href="userGuide.html">User Guide</a></li>
-                            <li><a href="faq.html">CB4J FAQ</a></li>
-                        </ul>
-                    </li>
-                    <li class="dropdown">
-                        <a id="tutorials" href="#" role="button" class="dropdown-toggle" data-toggle="dropdown"><i class="icon-folder-open"></i> Tutorials<b class="caret"></b></a>
-                        <ul class="dropdown-menu" role="menu" aria-labelledby="tutorials">
-                            <li><a href="../tutorials/helloworld.html">Hello World!</a></li>
-                            <li><a href="../tutorials/customers.html">Customers ETL</a></li>
-                            <li><a href="../tutorials/products.html">Product Statistics</a></li>
-                        </ul>
-                    </li>
-                </ul>
-            </div>
-        </div>
-    </div>
-</div>
-
-<div class="container">
-    <div class="row-fluid">
-
-    <div class="span3">
-        <div class="well sidebar-nav bs-docs-sidenav" data-spy="affix">
-                <ul class="nav nav-list">
-                    <li class="nav-header">About CB4J</li>
-                    <li><a href="../index.html">Overview</a></li>
-                    <li><a href="../releaseNotes.html">Release notes</a></li>
-                    <li class="nav-header">Documentation</li>
-                    <li><a href="gettingStarted.html">Getting started</a></li>
-                    <li><a href="architecture.html">Architecture</a></li>
-                    <li class="active">
-                        <a href="userGuide.html">User Guide</a>
-                        <ul>
-                            <li><a href="userGuide.html#1">1. Introduction</a></li>
-                            <li><a href="userGuide.html#2">2. Using CB4J</a></li>
-                            <li><a href="userGuide.html#3">3. Extending CB4J</a></li>
-                            <li><a href="userGuide.html#4">4. Monitoring CB4J</a></li>
-                        </ul>
-                    </li>
-                    <li><a href="faq.html">CB4J FAQ</a></li>
-                    <li class="nav-header">Tutorials</li>
-                    <li><a href="../tutorials/helloworld.html">Hello World!</a></li>
-                    <li><a href="../tutorials/customers.html">Customers ETL</a></li>
-                    <li><a href="../tutorials/products.html">Product Statistics</a></li>
-                </ul>
-            </div>
-        </div>
-
-        <div class="span9">
-
-            <div class="page-header">
-                <h1>User Guide</h1>
-            </div>
-
-            <div class="row-fluid">
-
-            <h2 id="1">1. Introduction</h2>
-
-            <p>To work effectively with CB4J, you have to follow these steps :</p>
-            <ul>
-                <li>Provide CSV configuration parameters (Input file path, file encoding,field delimiter,etc)</li>
-                <li>Register field validation rules (field size, data type and format,etc) that will be used by the record validator to validate data</li>
-                <li>Register CSV to Object mapping logic that will be used by the record mapper</li>
-                <li>Register record processing business logic that will be applied by record processor</li>
-            </ul>
-            
-            <p>All these steps can be done through the <code class="prettyprint">BatchConfiguration</code> class which is the main entry point to configure the engine.</p>
-
-            <h2 id="2" class="section">2. Using CB4J</h2>
-
-            <h3 id="2.1">2.1 Configuring the engine</h3>
-
-            <p>To configure CB4J, you must supply a set of predefined parameters (see table below). You can configure CB4J in two ways :</p>
-
-            <ul>
-                <li>With a <code class="prettyprint">java.util.Properties</code> object instance</li>
-                <li>With a standard java (key,value or xml) properties file</li>
-            </ul>
-
-            <p>Configuration parameters are defined in the following table :</p>
-
-            <table class="table table-bordered table-striped">
-                <thead>
-                <tr>
-                    <th>Parameter</th>
-                    <th>Description</th>
-                    <th>Required</th>
-                    <th>Default Value</th>
-                </tr>
-                </thead>
-                <tbody>
-                <tr>
-                    <td>input.data.path</td>
-                    <td>absolute path of input data file</td>
-                    <td>true</td>
-                    <td>N/A</td>
-                </tr>
-                <tr>
-                    <td>input.data.encoding</td>
-                    <td>input data file encoding</td>
-                    <td>false</td>
-                    <td>System default encoding</td>
-                </tr>
-                <tr>
-                    <td>input.data.skipHeader</td>
-                    <td>Specify if the first record should be skipped. If set to true, the header record is escaped from record numbering</td>
-                    <td>false</td>
-                    <td>false</td>
-                </tr>
-                <tr>
-                    <td>input.field.delimiter</td>
-                    <td>Fields delimiter in a record</td>
-                    <td>false</td>
-                    <td>comma ','</td>
-                </tr>
-                <tr>
-                    <td>input.field.trim</td>
-                    <td>Specify if whitespaces should be trimmed</td>
-                    <td>false</td>
-                    <td>true</td>
-                </tr>
-                <tr>
-                    <td>input.field.qualifier</td>
-                    <td>Specify data qualifier character</td>
-                    <td>false</td>
-                    <td>empty character</td>
-                </tr>
-                <tr>
-                    <td>input.record.size</td>
-                    <td>Record size (number of fields)</td>
-                    <td>true</td>
-                    <td>N/A</td>
-                </tr>
-                <tr>
-                    <td>output.data.ignored</td>
-                    <td>Absolute path to the log file of ignored records</td>
-                    <td>false</td>
-                    <td>${input.data.path}-ignored.log. The extension of the input data file (if any) will be removed</td>
-                </tr>
-                <tr>
-                    <td>output.data.rejected</td>
-                    <td>Absolute path to the log file of rejected records</td>
-                    <td>false</td>
-                    <td>${input.data.path}-rejected.log. The extension of the input data file (if any) will be removed</td>
-                </tr>
-                <tr>
-                    <td>output.data.abortOnFirstReject</td>
-                    <td>Specify if the engine should abort batch execution on first reject</td>
-                    <td>false</td>
-                    <td>false</td>
-                </tr>
-                </tbody>
-            </table>
-
-            <h4>Loading parameters from a Java Properties object instance</h4>
-            <p>To load configuration parameters from a <code class="prettyprint">java.util.Properties</code> instance, use the following snippet:</p>
-
-<pre class="prettyprint">
-Properties configurationProperties = new Properties();
-configurationProperties.setProperty("input.data.path","/data/cb4j/myData.csv");
-configurationProperties.setProperty("input.record.size","7");
-
-BatchConfiguration batchConfiguration = new BatchConfiguration(configurationProperties);
-</pre>
-
-            <h4>Loading parameters from a Java Properties file</h4>
-            <p>You can load parameters from a configuration file in the file system or the classpath. The following is an example of a configuration file named <code class="prettyprint">"/data/cb4j/myConfig.cfg"</code>:</p>
-
-<pre>
-input.data.path=/data/cb4j/myData.csv
-input.record.size=7
-</pre>
-
-            <p>To use this configuration file with CB4J, you can use the following snippet :</p>
-
-<pre class="prettyprint">
-BatchConfiguration batchConfiguration = new FileSystemBatchConfiguration("/data/cb4j/myConfig.cfg");
-</pre>
-            <span class="label label-info">Info</span> : If the configuration file is in the classpath, you can use the <code class="prettyprint">ClassPathBatchConfiguration</code> class instead and supply the file name to its constructor.
-
-            <h4>Loading parameters from a Java Properties xml file</h4>
-            <p>You can load parameters from an xml configuration file in the file system or the classpath. The following is an example of a configuration file named <code class="prettyprint">"/data/cb4j/myConfig.xml"</code>:</p>
-
-<pre class="prettyprint">
-&lt;?xml version="1.0" encoding="UTF-8"?&gt;
-&lt;!DOCTYPE properties SYSTEM "http://java.sun.com/dtd/properties.dtd"&gt;
-&lt;properties&gt;
-    &lt;comment&gt;my batch configuration&lt;/comment&gt;
-    &lt;entry key="input.data.path"&gt;/data/cb4j/myData.csv&lt;/entry&gt;
-    &lt;entry key="input.record.size"&gt;7&lt;/entry&gt;
-&lt;/properties&gt;
-</pre>
-
-            <p>To use this configuration file with CB4J, you can use the following snippet :</p>
-
-<pre class="prettyprint">
-BatchConfiguration batchConfiguration = new FileSystemXmlBatchConfiguration("/data/cb4j/myConfig.xml");
-</pre>
-            <span class="label label-info">Info</span> : If the configuration file is in the classpath, you can use the <code class="prettyprint">ClassPathXmlBatchConfiguration</code> class instead and supply the file name to its constructor.
-
-            <h4>Configuring CB4J engine</h4>
-            <p>Once you have initialized CB4J with all parameters (and registered mandatory services, see next section ), you can configure the engine as follows:</p>
-
-<pre class="prettyprint">
-try {
-    batchConfiguration.configure();
-} catch (BatchConfigurationException e) {
-    System.err.println(e.getMessage());
-}
-</pre>
-
-            <div class="alert alert-info">
-                <span class="label label-info">Info</span> : CB4J throws a <code class="prettyprint">BatchConfigurationException</code> in the following cases :
-                <ul>
-                    <li>One of the mandatory parameters is not specified</li>
-                    <li>A <code class="prettyprint">java.io.FileNotFoundException</code> is thrown when trying to open the input CSV file</li>
-                    <li>Log files for ignored and rejected records cannot be used</li>
-                    <li>One of the mandatory services is not specified</li>
-                </ul>
-            </div>
-
-            <h3 id="2.2">2.2 Validating data</h3>
-
-            <h4>2.2.1 Using built-in validators</h4>
-
-            <p>CB4J validates field data with implementations of <code class="prettyprint">FieldValidator</code> interface and comes with built-in validators which allow you to ensure that a field content has a valid format and type. These validators are located in the <code class="prettyprint">net.benas.cb4j.core.validator</code> package.</p>
-
-            <p>For example, let's say that the first field's value must be numeric. With CB4J you simply declare this constraint using the <code class="prettyprint">NumericFieldValidator</code> as follows:</p>
-
-            <code class="prettyprint">batchConfiguration.registerFieldValidator(1, new NumericFieldValidator());</code>
-
-            <h4>2.2.2 Registering multiple validators</h4>
-
-            <p>You may want to apply multiple validation rules to a single field. For example, the first field must not be empty and must be a date value having the <code class="prettyprint">dd/MM/yyyy</code> format.
-            To register multiples validators for this field, you have to declare a list containing all validators :</p>
-
-<pre class="prettyprint">
-List&lt;FieldValidator&gt; field1Validators = new ArrayList&lt;FieldValidator&gt;();
-field1Validators.add(new NotEmptyFieldValidator());
-field1Validators.add(new DateFieldValidator("dd/MM/yyyy"));
-
-batchConfiguration.registerFieldValidators(1,field1Validators);
-</pre>
-
-            <div class="alert alert-info">
-                <span class="label label-info">Info</span> : When using multiple validators, the validation order applied by CB4J is the insertion order of validators in the list.
-            </div>
-
-            <h3 id="2.3">2.3 Mapping CSV records to java objects</h3>
-
-            <p>To map a CSV record to a domain java object, you have to implement the <code class="prettyprint">RecordMapper&lt;T&gt;</code> interface and register your implementation at configuration time as follows :</p>
-            <p><code class="prettyprint">batchConfiguration.registerRecordMapper(new MyRecordMapper());</code></p>
-            
-            <p>The <a href="../tutorials/customers.html">customers ETL tutorial</a> shows an example of record mapper implementation.</p>
-
-            <div class="alert">
-                <span class="label label-warning">Warning</span> : CB4J does not provide a default implementation of the <code class="prettyprint">RecordMapper&lt;T&gt;</code> interface for performance reason. Please refer to the <a href="faq.html#2">question N°2 in FAQ section</a> for more details.
-            </div>
-            
-            <h3 id="2.4">2.4 Writing processing logic</h3>
-
-            <p>When using CB4J, you process an object view of a CSV record. To define your record processing business logic, you have to implement the <code class="prettyprint">RecordProcessor&lt;T&gt;</code> interface and register your implementation at configuration time as follows :</p>
-            <p><code class="prettyprint">batchConfiguration.registerRecordProcessor(new MyRecordProcessor());</code></p>
-
-            <div class="alert alert-error">
-                <span class="label label-important">Important</span> : You have to use the <strong>same</strong> type T when implementing <code class="prettyprint">RecordMapper&lt;T&gt;</code> and <code class="prettyprint">RecordProcessor&lt;T&gt;</code> interfaces
-            </div>
-
-            <h3 id="2.5">2.5 Running the batch</h3>
-
-            <p>Once you have configured CB4J using the configuration API, you can launch the batch execution as follows :</p>
-
-<pre class="prettyprint">
-BatchEngine batchEngine = new DefaultBatchEngineImpl(batchConfiguration);
-BatchRunner batchRunner = new BatchRunner(batchEngine);
-batchRunner.run();
-</pre>
-
-            <h2 id="3" class="section">3. Extending CB4J</h2>
-
-            <p>Although CB4J comes with default implementation of common requirements, it lets you extend these defaults as you need.
-            In this section, we will show how you can extend CB4J to meet you custom requirements.</p>
-
-            <div class="alert alert-info">
-                <span class="label label-info">Info</span> : In this section, <code class="prettyprint">batchConfiguration</code> is supposed to be a <code class="prettyprint">BatchConfiguration</code> instance correctly configured with CB4J parameters.
-            </div>
-
-            <h3 id="3.1">3.1 Writing a custom batch engine</h3>
-
-            <p>The internal CB4J engine extends the <code class="prettyprint">java.lang.Runnable</code> interface with two methods to initialize and shutdown the engine :</p>
-<pre class="prettyprint">
-public interface BatchEngine extends Runnable {
-
-    /**
-    * initialize the engine
-    */
-    public void init();
-
-    /**
-    * shutdown the engine
-    */
-    public void shutdown();
-
-}
-</pre>
-            By default, the <code class="prettyprint">DefaultBatchEngineImpl</code> logs a message to the console to signal batch starting and ending steps.<br/>
-            To override this default behavior, you have to extend the <code class="prettyprint">DefaultBatchEngineImpl</code> and override <code class="prettyprint">init()</code> and/or <code class="prettyprint">shutdown()</code> methods to provide a custom initializing and/or shutdown code. For instance, this is where you can open/close a database connection.<br/>
-            The <a href="../tutorials/products.html">products statistics tutorial</a> shows an example of how to override the the <code class="prettyprint">DefaultBatchEngineImpl</code>.
-            <h3 id="3.2">3.2 Writing a custom field validator</h3>
-
-            <p>CB4J comes with basic field validators for common requirements such as not empty field, numeric values, etc.
-            Please refer to the javadoc of <code class="prettyprint">net.benas.cb4j.core.validator</code> package for more details.</p>
-
-            <p>To write a custom field validator, you have to implement the <code class="prettyprint">FieldValidator</code> interface. This interface contains the following methods :</p>
-            <ul>
-                <li><code class="prettyprint">public boolean isValidField(final Field field)</code> : This method should contain the validation logic for a field</li>
-                <li><code class="prettyprint">public String getValidationRuleDescription()</code> : This method should return a description of the validation rule implemented by the validator. This description will be used to report the cause of record rejection</li>
-            </ul>
-
-            <p>In this section, we will show an example of custom validator which validates that a field value must start with 'XP'.</p>
-
-<pre class="prettyprint">
-public class MyCustomFieldValidator implements FieldValidator {
-
-    public boolean isValidField(final Field field) {
-        return field.getContent().startsWith("XP");
-    }
-
-    public String getValidationRuleDescription() {
-        return "field content must start with XP";
-    }
-
-}
-</pre>
-
-            <p>To register this validator for the field at index 1, use the following CB4J API :</p>
-
-<pre class="prettyprint">
-batchConfiguration.registerFieldValidator(1,new MyCustomFieldValidator());
-</pre>
-
-
-            <h3 id="3.3">3.3 Writing a custom record validator</h3>
-
-<p>            By default, CB4J considers a record as valid if all its fields are valid according to declared validation rules. But this default behavior works only if validation logic for each field is independent form other fields.
-
-            CB4J provides a simple way to extend this default behavior if validation rules involve multiple fields at the same time.</p>
-
-           <p> In this section, we will use the following record format as example:</p>
-
-<pre>
-field1;field2
-foo;foobar
-foo;boobar
-</pre>
-
-            <p>The validation rules are the following :</p>
-            <ul>
-                <li>All fields are required</li>
-                <li>field1 should have a length of 3 characters</li>
-                <li>field2 content must start with field1's content</li>
-            </ul>
-
-            <p>As you can see, this requirement cannot be implemented using the default CB4J validation.
-            Conditions 1 and 2 can be implemented by declaring regular field validators, but not Condition 3 which involves field1 and field2 at the same time. This validation requirement should be done at record level and not field level.</p>
-            <p>We should extend the default behavior with a custom record validator. To do this, we will extend the <code class="prettyprint">DefaultRecordValidatorImpl</code> class and override the <code class="prettyprint">validateRecord(Record record)</code> method :<p/>
-
-<pre class="prettyprint">
-public class MyCustomRecordValidator extends DefaultRecordValidatorImpl {
-
-    public MyCustomRecordValidator(Map&lt;Integer, List&lt;FieldValidator&gt;&gt; fieldValidators) {
-        super(fieldValidators);
-    }
-
-    @Override
-    public String validateRecord(final Record record) {
-
-        String error = super.validateRecord(record);
-        if (error == null) { //no errors after applying declared validators on each field
-
-            //add custom validation : field 2 content must start with field's 1 content
-            final String content1 = record.getFieldContentByIndex(0);
-            final String content2 = record.getFieldContentByIndex(1);
-            if (!content2.startsWith(content1)) {
-             return "field 2 content [" + content2 + "] must start with field's 1 content [" + content1 + "]";
-            }
-        }
-<<<<<<< HEAD
-        return null; //null value means no error
-=======
-        return null; //null means no error
->>>>>>> 56bd816a
-    }
-}
-</pre>
-
-            <p>Once the custom validator implemented, we should tell CB4J to use it instead of the default one. This is done with the following API :</p>
-
-<pre class="prettyprint">
-Map&lt;Integer, List&lt;FieldValidator&gt;&gt; fieldValidators = new HashMap&lt;Integer, List&lt;FieldValidator&gt;&gt;();
-
-List&lt;FieldValidator> field1Validators = new ArrayList&lt;FieldValidator&gt;();
-final NotEmptyFieldValidator notEmptyFieldValidator = new NotEmptyFieldValidator();
-field1Validators.add(notEmptyFieldValidator);
-field1Validators.add(new FixedLengthFieldValidator(3));
-
-List&lt;FieldValidator> field2Validators = new ArrayList&lt;FieldValidator&gt;();
-field2Validators.add(notEmptyFieldValidator);
-
-fieldValidators.put(0, field1Validators);
-fieldValidators.put(1, field2Validators);
-
-MyCustomRecordValidator myCustomRecordValidator = new MyCustomRecordValidator(fieldValidators);
-batchConfiguration.registerRecordValidator(myCustomRecordValidator);
-</pre>
-
-            <div class="alert alert-info">
-                <span class="label label-info">Info</span> : field indexes in CSV records are zero-based.
-            </div>
-
-            <h3 id="3.4">3.4 Writing a custom reporter</h3>
-
-            <p>By default, CB4J generates a minimal report at the end of batch execution. An example of the default report is shown below :</p>
-
-<pre>
-[CB4J : INFO] CB4J report :
-[CB4J : INFO] Start time = Sun Aug 26 17:21:54 CEST 2012
-[CB4J : INFO] End time = Sun Aug 26 17:21:54 CEST 2012
-[CB4J : INFO] Batch duration = 181ms
-[CB4J : INFO] Total input records = 51
-[CB4J : INFO] Total ignored records = 0
-[CB4J : INFO] Total rejected records = 1
-[CB4J : INFO] Total processed records = 50
-</pre>
-
-            <p>As you can see, CB4J reports to the console the batch start time, end time , overall execution duration and other metrics about input records.
-                This simple report may not correspond to your requirement. Hence, CB4J lets you extend or override it as you need.</p>
-
-            <p>In this section ,we will show how to override the default report with a chart report using the java free charting library <a href="http://www.jfree.org/jfreechart/">jfreechart</a>.
-                To override the default reporter behavior, we have to extend the <code class="prettyprint">DefaultBatchReporter</code> class and override the <code class="prettyprint">generateReport</code> method. The following listing shows a custom implementation that generates a simple Pie Chart instead of reporting information to the console.</p>
-
-<pre class="prettyprint">
-public class MyCustomBatchReporter extends DefaultBatchReporterImpl {
-
-    /**
-    * The file in which render the chart
-    */
-    private String reportFile;
-
-    public MyCustomBatchReporter(String reportFile) {
-        this.reportFile = reportFile;
-    }
-
-    @Override
-    public void generateReport() {
-        PieDataset dataset = createDataset();
-        JFreeChart chart = createChart(dataset);
-        try {
-            ChartUtilities.saveChartAsPNG(new File(reportFile), chart, 600, 400);
-        } catch (IOException e) {
-            System.err.println("an error occurred when generating chart report, using default report.");
-            super.generateReport();
-        }
-    }
-
-    /**
-    * Create a dataset with record metrics
-    * @return populated dataset
-    */
-    private PieDataset createDataset() {
-        DefaultPieDataset dataset = new DefaultPieDataset();
-        dataset.setValue("Total ignored records",ignoredRecordsNumber);
-        dataset.setValue("Total rejected records", rejectedRecordsNumber);
-        dataset.setValue("Total processed records",inputRecordsNumber - (rejectedRecordsNumber + ignoredRecordsNumber));
-        return dataset;
-    }
-
-    /**
-    * Create a chart from a dataset
-    * @param dataset the input data set
-    * @return populated chart
-    */
-    private JFreeChart createChart(PieDataset dataset) {
-
-        JFreeChart chart = ChartFactory.createPieChart(
-        "My custom Batch Report", dataset, true, true, false
-        );
-
-        PiePlot plot = (PiePlot) chart.getPlot();
-        plot.setLabelFont(new Font("SansSerif", Font.PLAIN, 12));
-        plot.setCircular(false);
-        return chart;
-
-    }
-
-}
-</pre>
-
-            <p>The figure below shows a sample chart report generated with this implementation :</p>
-
-            <div align="center"><img src="../resources/img/customReport.jpg"/></div>
-
-            <br/>
-            <p>At this point, we have implemented a custom report generator, but how to tell CB4J to use this custom implementation instead of the default one?
-                CB4J API provides a method to register a custom batch reporter :</p>
-
-<pre class="prettyprint">
-batchConfiguration.registerBatchReporter(new MyCustomBatchReporter("/data/cb4j/chartReport.png"))
-</pre>
-
-            <h2 id="4" class="section">4. Monitoring CB4J</h2>
-
-            <p>CB4J provides a nice feature to monitor batch execution and progress using JMX. By default, CB4J enables a JMX MBean at startup.</p>
-            <p>You can use any standard JMX compliant tool to monitor CB4J attributes such as :
-            <ul>
-                <li>Batch execution status (initializing, running or finalizing)</li>
-                <li>Execution start time and progress</li>
-                <li>The number of ignored, rejected and processed records</li>
-                <li>etc</li>
-            </ul>
-            </p>
-
-            <p>The screenshot below shows an example of monitoring CB4J using <a href="http://visualvm.java.net/">VisualVM</a> :</p>
-
-            <div align="center"><img src="../resources/img/cb4j-jmx.png"/></div>
-
-
-            </div>
-
-        </div>
-
-    </div>
-
-    <hr>
-
-    <footer>
-        <p class="pull-right"><a href="#"><i class="icon-circle-arrow-up"></i> Back to top</a></p>
-        <p>CB4J is maintained by <a href="mailto:md.benhassine@gmail.com?subject=[CB4J]"><i class="icon-envelope"></i> benas</a> at <a href="https://github.com/benas/cb4j"><i class="icon-github"></i> Github</a></p>
-    </footer>
-
-</div>
-
-<script src="../resources/js/jquery.js"></script>
-<script src="../resources/js/bootstrap.min.js"></script>
-
+<!DOCTYPE html>
+
+<html lang="en"><head><meta http-equiv="Content-Type" content="text/html; charset=UTF-8">
+
+    <meta charset="utf-8">
+    <title>CB4J - User guide</title>
+    <meta name="viewport" content="width=device-width, initial-scale=1.0">
+    <meta name="author" content="benas">
+
+    <link href="../resources/css/bootstrap.min.css" rel="stylesheet">
+    <link href="../resources/css/prettify.css" rel="stylesheet">
+    <style type="text/css">
+        body {
+            padding-top: 60px;
+            padding-bottom: 40px;
+            background-image: url('../resources/img/background.png');
+        }
+        .sidebar-nav {
+            padding: 9px 0;
+        }
+        .section {
+            padding-top: 40px;
+        }
+    </style>
+    <link href="../resources/css/bootstrap-responsive.min.css" rel="stylesheet">
+    <link href="../resources/css/font-awesome.css" rel="stylesheet">
+    <link href="../resources/css/sidebar.css" rel="stylesheet">
+
+    <script src="http://html5shim.googlecode.com/svn/trunk/html5.js"></script>
+    <script type="text/javascript" src="../resources/js/prettify.js"></script>
+
+</head>
+
+<body onload="prettyPrint()">
+
+<div class="navbar navbar-inverse navbar-fixed-top">
+    <div class="navbar-inner">
+        <div class="container">
+            <a class="brand" href="../index.html">CB4J</a>
+            <div class="nav-collapse collapse">
+                <p class="navbar-text pull-right">Version: 1.0.2</p>
+                <ul class="nav">
+                    <li><a href="../index.html"><i class="icon-home"></i> Home</a></li>
+                    <li class="dropdown active">
+                        <a id="documentation" href="#" role="button" class="dropdown-toggle" data-toggle="dropdown"><i class="icon-book"></i> Documentation<b class="caret"></b></a>
+                        <ul class="dropdown-menu" role="menu" aria-labelledby="documentation">
+                            <li><a href="gettingStarted.html">Getting started</a></li>
+                            <li><a href="architecture.html">Architecture</a></li>
+                            <li><a href="userGuide.html">User Guide</a></li>
+                            <li><a href="faq.html">CB4J FAQ</a></li>
+                        </ul>
+                    </li>
+                    <li class="dropdown">
+                        <a id="tutorials" href="#" role="button" class="dropdown-toggle" data-toggle="dropdown"><i class="icon-folder-open"></i> Tutorials<b class="caret"></b></a>
+                        <ul class="dropdown-menu" role="menu" aria-labelledby="tutorials">
+                            <li><a href="../tutorials/helloworld.html">Hello World!</a></li>
+                            <li><a href="../tutorials/customers.html">Customers ETL</a></li>
+                            <li><a href="../tutorials/products.html">Product Statistics</a></li>
+                        </ul>
+                    </li>
+                </ul>
+            </div>
+        </div>
+    </div>
+</div>
+
+<div class="container">
+    <div class="row-fluid">
+
+    <div class="span3">
+        <div class="well sidebar-nav bs-docs-sidenav" data-spy="affix">
+                <ul class="nav nav-list">
+                    <li class="nav-header">About CB4J</li>
+                    <li><a href="../index.html">Overview</a></li>
+                    <li><a href="../releaseNotes.html">Release notes</a></li>
+                    <li class="nav-header">Documentation</li>
+                    <li><a href="gettingStarted.html">Getting started</a></li>
+                    <li><a href="architecture.html">Architecture</a></li>
+                    <li class="active">
+                        <a href="userGuide.html">User Guide</a>
+                        <ul>
+                            <li><a href="userGuide.html#1">1. Introduction</a></li>
+                            <li><a href="userGuide.html#2">2. Using CB4J</a></li>
+                            <li><a href="userGuide.html#3">3. Extending CB4J</a></li>
+                            <li><a href="userGuide.html#4">4. Monitoring CB4J</a></li>
+                        </ul>
+                    </li>
+                    <li><a href="faq.html">CB4J FAQ</a></li>
+                    <li class="nav-header">Tutorials</li>
+                    <li><a href="../tutorials/helloworld.html">Hello World!</a></li>
+                    <li><a href="../tutorials/customers.html">Customers ETL</a></li>
+                    <li><a href="../tutorials/products.html">Product Statistics</a></li>
+                </ul>
+            </div>
+        </div>
+
+        <div class="span9">
+
+            <div class="page-header">
+                <h1>User Guide</h1>
+            </div>
+
+            <div class="row-fluid">
+
+            <h2 id="1">1. Introduction</h2>
+
+            <p>To work effectively with CB4J, you have to follow these steps :</p>
+            <ul>
+                <li>Provide CSV configuration parameters (Input file path, file encoding,field delimiter,etc)</li>
+                <li>Register field validation rules (field size, data type and format,etc) that will be used by the record validator to validate data</li>
+                <li>Register CSV to Object mapping logic that will be used by the record mapper</li>
+                <li>Register record processing business logic that will be applied by record processor</li>
+            </ul>
+            
+            <p>All these steps can be done through the <code class="prettyprint">BatchConfiguration</code> class which is the main entry point to configure the engine.</p>
+
+            <h2 id="2" class="section">2. Using CB4J</h2>
+
+            <h3 id="2.1">2.1 Configuring the engine</h3>
+
+            <p>To configure CB4J, you must supply a set of predefined parameters (see table below). You can configure CB4J in two ways :</p>
+
+            <ul>
+                <li>With a <code class="prettyprint">java.util.Properties</code> object instance</li>
+                <li>With a standard java (key,value or xml) properties file</li>
+            </ul>
+
+            <p>Configuration parameters are defined in the following table :</p>
+
+            <table class="table table-bordered table-striped">
+                <thead>
+                <tr>
+                    <th>Parameter</th>
+                    <th>Description</th>
+                    <th>Required</th>
+                    <th>Default Value</th>
+                </tr>
+                </thead>
+                <tbody>
+                <tr>
+                    <td>input.data.path</td>
+                    <td>absolute path of input data file</td>
+                    <td>true</td>
+                    <td>N/A</td>
+                </tr>
+                <tr>
+                    <td>input.data.encoding</td>
+                    <td>input data file encoding</td>
+                    <td>false</td>
+                    <td>System default encoding</td>
+                </tr>
+                <tr>
+                    <td>input.data.skipHeader</td>
+                    <td>Specify if the first record should be skipped. If set to true, the header record is escaped from record numbering</td>
+                    <td>false</td>
+                    <td>false</td>
+                </tr>
+                <tr>
+                    <td>input.field.delimiter</td>
+                    <td>Fields delimiter in a record</td>
+                    <td>false</td>
+                    <td>comma ','</td>
+                </tr>
+                <tr>
+                    <td>input.field.trim</td>
+                    <td>Specify if whitespaces should be trimmed</td>
+                    <td>false</td>
+                    <td>true</td>
+                </tr>
+                <tr>
+                    <td>input.field.qualifier</td>
+                    <td>Specify data qualifier character</td>
+                    <td>false</td>
+                    <td>empty character</td>
+                </tr>
+                <tr>
+                    <td>input.record.size</td>
+                    <td>Record size (number of fields)</td>
+                    <td>true</td>
+                    <td>N/A</td>
+                </tr>
+                <tr>
+                    <td>output.data.ignored</td>
+                    <td>Absolute path to the log file of ignored records</td>
+                    <td>false</td>
+                    <td>${input.data.path}-ignored.log. The extension of the input data file (if any) will be removed</td>
+                </tr>
+                <tr>
+                    <td>output.data.rejected</td>
+                    <td>Absolute path to the log file of rejected records</td>
+                    <td>false</td>
+                    <td>${input.data.path}-rejected.log. The extension of the input data file (if any) will be removed</td>
+                </tr>
+                <tr>
+                    <td>output.data.abortOnFirstReject</td>
+                    <td>Specify if the engine should abort batch execution on first reject</td>
+                    <td>false</td>
+                    <td>false</td>
+                </tr>
+                </tbody>
+            </table>
+
+            <h4>Loading parameters from a Java Properties object instance</h4>
+            <p>To load configuration parameters from a <code class="prettyprint">java.util.Properties</code> instance, use the following snippet:</p>
+
+<pre class="prettyprint">
+Properties configurationProperties = new Properties();
+configurationProperties.setProperty("input.data.path","/data/cb4j/myData.csv");
+configurationProperties.setProperty("input.record.size","7");
+
+BatchConfiguration batchConfiguration = new BatchConfiguration(configurationProperties);
+</pre>
+
+            <h4>Loading parameters from a Java Properties file</h4>
+            <p>You can load parameters from a configuration file in the file system or the classpath. The following is an example of a configuration file named <code class="prettyprint">"/data/cb4j/myConfig.cfg"</code>:</p>
+
+<pre>
+input.data.path=/data/cb4j/myData.csv
+input.record.size=7
+</pre>
+
+            <p>To use this configuration file with CB4J, you can use the following snippet :</p>
+
+<pre class="prettyprint">
+BatchConfiguration batchConfiguration = new FileSystemBatchConfiguration("/data/cb4j/myConfig.cfg");
+</pre>
+            <span class="label label-info">Info</span> : If the configuration file is in the classpath, you can use the <code class="prettyprint">ClassPathBatchConfiguration</code> class instead and supply the file name to its constructor.
+
+            <h4>Loading parameters from a Java Properties xml file</h4>
+            <p>You can load parameters from an xml configuration file in the file system or the classpath. The following is an example of a configuration file named <code class="prettyprint">"/data/cb4j/myConfig.xml"</code>:</p>
+
+<pre class="prettyprint">
+&lt;?xml version="1.0" encoding="UTF-8"?&gt;
+&lt;!DOCTYPE properties SYSTEM "http://java.sun.com/dtd/properties.dtd"&gt;
+&lt;properties&gt;
+    &lt;comment&gt;my batch configuration&lt;/comment&gt;
+    &lt;entry key="input.data.path"&gt;/data/cb4j/myData.csv&lt;/entry&gt;
+    &lt;entry key="input.record.size"&gt;7&lt;/entry&gt;
+&lt;/properties&gt;
+</pre>
+
+            <p>To use this configuration file with CB4J, you can use the following snippet :</p>
+
+<pre class="prettyprint">
+BatchConfiguration batchConfiguration = new FileSystemXmlBatchConfiguration("/data/cb4j/myConfig.xml");
+</pre>
+            <span class="label label-info">Info</span> : If the configuration file is in the classpath, you can use the <code class="prettyprint">ClassPathXmlBatchConfiguration</code> class instead and supply the file name to its constructor.
+
+            <h4>Configuring CB4J engine</h4>
+            <p>Once you have initialized CB4J with all parameters (and registered mandatory services, see next section ), you can configure the engine as follows:</p>
+
+<pre class="prettyprint">
+try {
+    batchConfiguration.configure();
+} catch (BatchConfigurationException e) {
+    System.err.println(e.getMessage());
+}
+</pre>
+
+            <div class="alert alert-info">
+                <span class="label label-info">Info</span> : CB4J throws a <code class="prettyprint">BatchConfigurationException</code> in the following cases :
+                <ul>
+                    <li>One of the mandatory parameters is not specified</li>
+                    <li>A <code class="prettyprint">java.io.FileNotFoundException</code> is thrown when trying to open the input CSV file</li>
+                    <li>Log files for ignored and rejected records cannot be used</li>
+                    <li>One of the mandatory services is not specified</li>
+                </ul>
+            </div>
+
+            <h3 id="2.2">2.2 Validating data</h3>
+
+            <h4>2.2.1 Using built-in validators</h4>
+
+            <p>CB4J validates field data with implementations of <code class="prettyprint">FieldValidator</code> interface and comes with built-in validators which allow you to ensure that a field content has a valid format and type. These validators are located in the <code class="prettyprint">net.benas.cb4j.core.validator</code> package.</p>
+
+            <p>For example, let's say that the first field's value must be numeric. With CB4J you simply declare this constraint using the <code class="prettyprint">NumericFieldValidator</code> as follows:</p>
+
+            <code class="prettyprint">batchConfiguration.registerFieldValidator(1, new NumericFieldValidator());</code>
+
+            <h4>2.2.2 Registering multiple validators</h4>
+
+            <p>You may want to apply multiple validation rules to a single field. For example, the first field must not be empty and must be a date value having the <code class="prettyprint">dd/MM/yyyy</code> format.
+            To register multiples validators for this field, you have to declare a list containing all validators :</p>
+
+<pre class="prettyprint">
+List&lt;FieldValidator&gt; field1Validators = new ArrayList&lt;FieldValidator&gt;();
+field1Validators.add(new NotEmptyFieldValidator());
+field1Validators.add(new DateFieldValidator("dd/MM/yyyy"));
+
+batchConfiguration.registerFieldValidators(1,field1Validators);
+</pre>
+
+            <div class="alert alert-info">
+                <span class="label label-info">Info</span> : When using multiple validators, the validation order applied by CB4J is the insertion order of validators in the list.
+            </div>
+
+            <h3 id="2.3">2.3 Mapping CSV records to java objects</h3>
+
+            <p>To map a CSV record to a domain java object, you have to implement the <code class="prettyprint">RecordMapper&lt;T&gt;</code> interface and register your implementation at configuration time as follows :</p>
+            <p><code class="prettyprint">batchConfiguration.registerRecordMapper(new MyRecordMapper());</code></p>
+            
+            <p>The <a href="../tutorials/customers.html">customers ETL tutorial</a> shows an example of record mapper implementation.</p>
+
+            <div class="alert">
+                <span class="label label-warning">Warning</span> : CB4J does not provide a default implementation of the <code class="prettyprint">RecordMapper&lt;T&gt;</code> interface for performance reason. Please refer to the <a href="faq.html#2">question N°2 in FAQ section</a> for more details.
+            </div>
+            
+            <h3 id="2.4">2.4 Writing processing logic</h3>
+
+            <p>When using CB4J, you process an object view of a CSV record. To define your record processing business logic, you have to implement the <code class="prettyprint">RecordProcessor&lt;T&gt;</code> interface and register your implementation at configuration time as follows :</p>
+            <p><code class="prettyprint">batchConfiguration.registerRecordProcessor(new MyRecordProcessor());</code></p>
+
+            <div class="alert alert-error">
+                <span class="label label-important">Important</span> : You have to use the <strong>same</strong> type T when implementing <code class="prettyprint">RecordMapper&lt;T&gt;</code> and <code class="prettyprint">RecordProcessor&lt;T&gt;</code> interfaces
+            </div>
+
+            <h3 id="2.5">2.5 Running the batch</h3>
+
+            <p>Once you have configured CB4J using the configuration API, you can launch the batch execution as follows :</p>
+
+<pre class="prettyprint">
+BatchEngine batchEngine = new DefaultBatchEngineImpl(batchConfiguration);
+BatchRunner batchRunner = new BatchRunner(batchEngine);
+batchRunner.run();
+</pre>
+
+            <h2 id="3" class="section">3. Extending CB4J</h2>
+
+            <p>Although CB4J comes with default implementation of common requirements, it lets you extend these defaults as you need.
+            In this section, we will show how you can extend CB4J to meet you custom requirements.</p>
+
+            <div class="alert alert-info">
+                <span class="label label-info">Info</span> : In this section, <code class="prettyprint">batchConfiguration</code> is supposed to be a <code class="prettyprint">BatchConfiguration</code> instance correctly configured with CB4J parameters.
+            </div>
+
+            <h3 id="3.1">3.1 Writing a custom batch engine</h3>
+
+            <p>The internal CB4J engine extends the <code class="prettyprint">java.lang.Runnable</code> interface with two methods to initialize and shutdown the engine :</p>
+<pre class="prettyprint">
+public interface BatchEngine extends Runnable {
+
+    /**
+    * initialize the engine
+    */
+    public void init();
+
+    /**
+    * shutdown the engine
+    */
+    public void shutdown();
+
+}
+</pre>
+            By default, the <code class="prettyprint">DefaultBatchEngineImpl</code> logs a message to the console to signal batch starting and ending steps.<br/>
+            To override this default behavior, you have to extend the <code class="prettyprint">DefaultBatchEngineImpl</code> and override <code class="prettyprint">init()</code> and/or <code class="prettyprint">shutdown()</code> methods to provide a custom initializing and/or shutdown code. For instance, this is where you can open/close a database connection.<br/>
+            The <a href="../tutorials/products.html">products statistics tutorial</a> shows an example of how to override the the <code class="prettyprint">DefaultBatchEngineImpl</code>.
+            <h3 id="3.2">3.2 Writing a custom field validator</h3>
+
+            <p>CB4J comes with basic field validators for common requirements such as not empty field, numeric values, etc.
+            Please refer to the javadoc of <code class="prettyprint">net.benas.cb4j.core.validator</code> package for more details.</p>
+
+            <p>To write a custom field validator, you have to implement the <code class="prettyprint">FieldValidator</code> interface. This interface contains the following methods :</p>
+            <ul>
+                <li><code class="prettyprint">public boolean isValidField(final Field field)</code> : This method should contain the validation logic for a field</li>
+                <li><code class="prettyprint">public String getValidationRuleDescription()</code> : This method should return a description of the validation rule implemented by the validator. This description will be used to report the cause of record rejection</li>
+            </ul>
+
+            <p>In this section, we will show an example of custom validator which validates that a field value must start with 'XP'.</p>
+
+<pre class="prettyprint">
+public class MyCustomFieldValidator implements FieldValidator {
+
+    public boolean isValidField(final Field field) {
+        return field.getContent().startsWith("XP");
+    }
+
+    public String getValidationRuleDescription() {
+        return "field content must start with XP";
+    }
+
+}
+</pre>
+
+            <p>To register this validator for the field at index 1, use the following CB4J API :</p>
+
+<pre class="prettyprint">
+batchConfiguration.registerFieldValidator(1,new MyCustomFieldValidator());
+</pre>
+
+
+            <h3 id="3.3">3.3 Writing a custom record validator</h3>
+
+<p>            By default, CB4J considers a record as valid if all its fields are valid according to declared validation rules. But this default behavior works only if validation logic for each field is independent form other fields.
+
+            CB4J provides a simple way to extend this default behavior if validation rules involve multiple fields at the same time.</p>
+
+           <p> In this section, we will use the following record format as example:</p>
+
+<pre>
+field1;field2
+foo;foobar
+foo;boobar
+</pre>
+
+            <p>The validation rules are the following :</p>
+            <ul>
+                <li>All fields are required</li>
+                <li>field1 should have a length of 3 characters</li>
+                <li>field2 content must start with field1's content</li>
+            </ul>
+
+            <p>As you can see, this requirement cannot be implemented using the default CB4J validation.
+            Conditions 1 and 2 can be implemented by declaring regular field validators, but not Condition 3 which involves field1 and field2 at the same time. This validation requirement should be done at record level and not field level.</p>
+            <p>We should extend the default behavior with a custom record validator. To do this, we will extend the <code class="prettyprint">DefaultRecordValidatorImpl</code> class and override the <code class="prettyprint">validateRecord(Record record)</code> method :<p/>
+
+<pre class="prettyprint">
+public class MyCustomRecordValidator extends DefaultRecordValidatorImpl {
+
+    public MyCustomRecordValidator(Map&lt;Integer, List&lt;FieldValidator&gt;&gt; fieldValidators) {
+        super(fieldValidators);
+    }
+
+    @Override
+    public String validateRecord(final Record record) {
+
+        String error = super.validateRecord(record);
+        if (error == null) { //no errors after applying declared validators on each field
+
+            //add custom validation : field 2 content must start with field's 1 content
+            final String content1 = record.getFieldContentByIndex(0);
+            final String content2 = record.getFieldContentByIndex(1);
+            if (!content2.startsWith(content1)) {
+             return "field 2 content [" + content2 + "] must start with field's 1 content [" + content1 + "]";
+            }
+        }
+        return null; //null means no error
+    }
+}
+</pre>
+
+            <p>Once the custom validator implemented, we should tell CB4J to use it instead of the default one. This is done with the following API :</p>
+
+<pre class="prettyprint">
+Map&lt;Integer, List&lt;FieldValidator&gt;&gt; fieldValidators = new HashMap&lt;Integer, List&lt;FieldValidator&gt;&gt;();
+
+List&lt;FieldValidator> field1Validators = new ArrayList&lt;FieldValidator&gt;();
+final NotEmptyFieldValidator notEmptyFieldValidator = new NotEmptyFieldValidator();
+field1Validators.add(notEmptyFieldValidator);
+field1Validators.add(new FixedLengthFieldValidator(3));
+
+List&lt;FieldValidator> field2Validators = new ArrayList&lt;FieldValidator&gt;();
+field2Validators.add(notEmptyFieldValidator);
+
+fieldValidators.put(0, field1Validators);
+fieldValidators.put(1, field2Validators);
+
+MyCustomRecordValidator myCustomRecordValidator = new MyCustomRecordValidator(fieldValidators);
+batchConfiguration.registerRecordValidator(myCustomRecordValidator);
+</pre>
+
+            <div class="alert alert-info">
+                <span class="label label-info">Info</span> : field indexes in CSV records are zero-based.
+            </div>
+
+            <h3 id="3.4">3.4 Writing a custom reporter</h3>
+
+            <p>By default, CB4J generates a minimal report at the end of batch execution. An example of the default report is shown below :</p>
+
+<pre>
+[CB4J : INFO] CB4J report :
+[CB4J : INFO] Start time = Sun Aug 26 17:21:54 CEST 2012
+[CB4J : INFO] End time = Sun Aug 26 17:21:54 CEST 2012
+[CB4J : INFO] Batch duration = 181ms
+[CB4J : INFO] Total input records = 51
+[CB4J : INFO] Total ignored records = 0
+[CB4J : INFO] Total rejected records = 1
+[CB4J : INFO] Total processed records = 50
+</pre>
+
+            <p>As you can see, CB4J reports to the console the batch start time, end time , overall execution duration and other metrics about input records.
+                This simple report may not correspond to your requirement. Hence, CB4J lets you extend or override it as you need.</p>
+
+            <p>In this section ,we will show how to override the default report with a chart report using the java free charting library <a href="http://www.jfree.org/jfreechart/">jfreechart</a>.
+                To override the default reporter behavior, we have to extend the <code class="prettyprint">DefaultBatchReporter</code> class and override the <code class="prettyprint">generateReport</code> method. The following listing shows a custom implementation that generates a simple Pie Chart instead of reporting information to the console.</p>
+
+<pre class="prettyprint">
+public class MyCustomBatchReporter extends DefaultBatchReporterImpl {
+
+    /**
+    * The file in which render the chart
+    */
+    private String reportFile;
+
+    public MyCustomBatchReporter(String reportFile) {
+        this.reportFile = reportFile;
+    }
+
+    @Override
+    public void generateReport() {
+        PieDataset dataset = createDataset();
+        JFreeChart chart = createChart(dataset);
+        try {
+            ChartUtilities.saveChartAsPNG(new File(reportFile), chart, 600, 400);
+        } catch (IOException e) {
+            System.err.println("an error occurred when generating chart report, using default report.");
+            super.generateReport();
+        }
+    }
+
+    /**
+    * Create a dataset with record metrics
+    * @return populated dataset
+    */
+    private PieDataset createDataset() {
+        DefaultPieDataset dataset = new DefaultPieDataset();
+        dataset.setValue("Total ignored records",ignoredRecordsNumber);
+        dataset.setValue("Total rejected records", rejectedRecordsNumber);
+        dataset.setValue("Total processed records",inputRecordsNumber - (rejectedRecordsNumber + ignoredRecordsNumber));
+        return dataset;
+    }
+
+    /**
+    * Create a chart from a dataset
+    * @param dataset the input data set
+    * @return populated chart
+    */
+    private JFreeChart createChart(PieDataset dataset) {
+
+        JFreeChart chart = ChartFactory.createPieChart(
+        "My custom Batch Report", dataset, true, true, false
+        );
+
+        PiePlot plot = (PiePlot) chart.getPlot();
+        plot.setLabelFont(new Font("SansSerif", Font.PLAIN, 12));
+        plot.setCircular(false);
+        return chart;
+
+    }
+
+}
+</pre>
+
+            <p>The figure below shows a sample chart report generated with this implementation :</p>
+
+            <div align="center"><img src="../resources/img/customReport.jpg"/></div>
+
+            <br/>
+            <p>At this point, we have implemented a custom report generator, but how to tell CB4J to use this custom implementation instead of the default one?
+                CB4J API provides a method to register a custom batch reporter :</p>
+
+<pre class="prettyprint">
+batchConfiguration.registerBatchReporter(new MyCustomBatchReporter("/data/cb4j/chartReport.png"))
+</pre>
+
+            <h2 id="4" class="section">4. Monitoring CB4J</h2>
+
+            <p>CB4J provides a nice feature to monitor batch execution and progress using JMX. By default, CB4J enables a JMX MBean at startup.</p>
+            <p>You can use any standard JMX compliant tool to monitor CB4J attributes such as :
+            <ul>
+                <li>Batch execution status (initializing, running or finalizing)</li>
+                <li>Execution start time and progress</li>
+                <li>The number of ignored, rejected and processed records</li>
+                <li>etc</li>
+            </ul>
+            </p>
+
+            <p>The screenshot below shows an example of monitoring CB4J using <a href="http://visualvm.java.net/">VisualVM</a> :</p>
+
+            <div align="center"><img src="../resources/img/cb4j-jmx.png"/></div>
+
+
+            </div>
+
+        </div>
+
+    </div>
+
+    <hr>
+
+    <footer>
+        <p class="pull-right"><a href="#"><i class="icon-circle-arrow-up"></i> Back to top</a></p>
+        <p>CB4J is maintained by <a href="mailto:md.benhassine@gmail.com?subject=[CB4J]"><i class="icon-envelope"></i> benas</a> at <a href="https://github.com/benas/cb4j"><i class="icon-github"></i> Github</a></p>
+    </footer>
+
+</div>
+
+<script src="../resources/js/jquery.js"></script>
+<script src="../resources/js/bootstrap.min.js"></script>
+
 </body></html>