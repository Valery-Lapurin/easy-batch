--- conflicted
+++ resolved
@@ -187,7 +187,7 @@
 
                 <h2 id="2" class="section">2. Does CB4J provide any implementation of CSV to Object mapping?</h2>
 
-                <p>No. CB4J does not provide any implementation of CSV to POJO mapping for performance reason. There are many techniques to map CSV records to Java objects like : </p>
+                <p>No. CB4J does not provide any implementation of CSV to POJO mapping for performance reason. There are many techniques to map CSV records to java objects like : </p>
 
                 <ul>
                     <li>Mapping CSV headers names to POJO properties</li>
@@ -231,11 +231,7 @@
 
                 <h2 id="5" class="section">5. Can I use Spring with CB4J?</h2>
 
-<<<<<<< HEAD
-                <p>Not for the moment. This is planned to be implemented in version 1.3 as mentionned in the <a href="../releaseNotes.html">roadmap</a>. Stay tuned!</p>
-=======
                 <p>Not for the moment. This is planned to be implemented in version 1.3 as mentioned in the <a href="../releaseNotes.html">roadmap</a>. Stay tuned!</p>
->>>>>>> b685212b
 
             </div>
 
