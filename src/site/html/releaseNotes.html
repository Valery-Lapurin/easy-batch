<!DOCTYPE html>

<html lang="en"><head><meta http-equiv="Content-Type" content="text/html; charset=UTF-8">

    <meta charset="utf-8">
    <title>CB4J - Release notes</title>
    <meta name="viewport" content="width=device-width, initial-scale=1.0">
    <meta name="author" content="benas">

    <link href="./resources/css/bootstrap.min.css" rel="stylesheet">
    <style type="text/css">
        body {
            padding-top: 60px;
            padding-bottom: 40px;
            background-image: url('resources/img/background.png');
        }
        .sidebar-nav {
            padding: 9px 0;
        }
    </style>
    <link href="./resources/css/bootstrap-responsive.min.css" rel="stylesheet">
    <link href="./resources/css/font-awesome.css" rel="stylesheet">
    <link href="./resources/css/sidebar.css" rel="stylesheet">

    <script src="http://html5shim.googlecode.com/svn/trunk/html5.js"></script>

</head>

<body>

<div class="navbar navbar-inverse navbar-fixed-top">
    <div class="navbar-inner">
        <div class="container">
            <a class="brand" href="./index.html">CB4J</a>
            <div class="nav-collapse collapse">
                <p class="navbar-text pull-right">Version: 1.0.2</p>
                <ul class="nav">
                    <li class="active"><a href="./index.html"><i class="icon-home"></i> Home</a></li>
                    <li class="dropdown">
                        <a id="documentation" href="#" role="button" class="dropdown-toggle" data-toggle="dropdown"><i class="icon-book"></i> Documentation<b class="caret"></b></a>
                        <ul class="dropdown-menu" role="menu" aria-labelledby="documentation">
                            <li><a href="./documentation/gettingStarted.html">Getting started</a></li>
                            <li><a href="./documentation/architecture.html">Architecture</a></li>
                            <li><a href="./documentation/userGuide.html">User Guide</a></li>
                            <li><a href="./documentation/faq.html">CB4J FAQ</a></li>
                        </ul>
                    </li>
                    <li class="dropdown">
                        <a id="tutorials" href="#" role="button" class="dropdown-toggle" data-toggle="dropdown"><i class="icon-folder-open"></i> Tutorials<b class="caret"></b></a>
                        <ul class="dropdown-menu" role="menu" aria-labelledby="tutorials">
                            <li><a href="./tutorials/helloworld.html">Hello World!</a></li>
                            <li><a href="./tutorials/customers.html">Customers ETL</a></li>
                            <li><a href="./tutorials/products.html">Product Statistics</a></li>
                        </ul>
                    </li>
                </ul>
            </div>
        </div>
    </div>
</div>

<div class="container">
    <div class="row-fluid">

        <div class="span3">
            <div class="well sidebar-nav bs-docs-sidenav" data-spy="affix">
                <ul class="nav nav-list">
                    <li class="nav-header">About CB4J</li>
                    <li><a href="./index.html">Overview</a></li>
                    <li class="active"><a href="./releaseNotes.html">Release notes</a></li>
                    <li class="nav-header">Documentation</li>
                    <li><a href="./documentation/gettingStarted.html">Getting started</a></li>
                    <li><a href="./documentation/architecture.html">Architecture</a></li>
                    <li><a href="./documentation/userGuide.html">User Guide</a></li>
                    <li><a href="./documentation/faq.html">CB4J FAQ</a></li>
                    <li class="nav-header">Tutorials</li>
                    <li><a href="./tutorials/helloworld.html">Hello World!</a></li>
                    <li><a href="./tutorials/customers.html">Customers ETL</a></li>
                    <li><a href="./tutorials/products.html">Product Statistics</a></li>
                </ul>
            </div>
        </div>

        <div class="span9">

            <div class="page-header">
                <h1>Release notes</h1>
            </div>

            <div class="row-fluid">

                <h2>Version 1.0.2 (2012-12-01)</h2>

                <p>This is the second maintenance release in the 1.0.x branch. This release adds some minor changes to support loading configuration parameters file from the classpath.
                    It also fixes a performance issue due to String concatenation. For all details about changes in this release, please refer to the <a href="https://github.com/benas/cb4j/blob/master/src/main/resources/CHANGELOG.txt">change log</a>.</p>

                <h2>Version 1.0.1 (2012-11-01)</h2>

                <p>This is the first maintenance release in the 1.0.x branch. The release includes multiple performance optimizations, bugfixes and documentation updates.
                   The full list of changes may be found in <a href="https://github.com/benas/cb4j/blob/master/src/main/resources/CHANGELOG.txt">change log</a>.</p>

                <h2>Version 1.0.0 (2012-10-14)</h2>

                <p>This is the first CB4J release. The main features of this release are :</p>

                <ul>
                    <li>Initial core API and Implementation</li>
                    <li>Common data type validators</li>
                </ul>

                <h2>Roadmap</h2>
                <p>Many features are currently under development and will be available in next CB4J versions:</p>
                <ul>
                    <li><h5>version 1.1:</h5>
                        <ol>
                            <li>Add configuration parameter to support data qualifier character</li>
                            <li>Add configuration parameter to support whitespaces trimming</li>
                            <li>Add configuration parameter to support execution abort on first reject</li>
                            <li>Add JMX monitoring support</li>
                            <li>Add a log file for records processed with error</li>
                        </ol>
                    </li>
                    <li><h5>version 1.2 :</h5>
                        <ol>
<<<<<<< HEAD
                            <li>Add configuration parameters to support data qualifier character and whitespaces trimming</li>
                            <li>Add JMX MBeans to support monitoring of batch execution</li>
=======
                            <li>Add Fixed-Length Record parsing support</li>
                            <li>Add annotation-based configuration support</li>
                            <li>Add xml-based configuration support</li>
>>>>>>> 56bd816a
                        </ol>
                    </li>
                    <li><h5>version 1.3 :</h5>
                        <ol>
                            <li>Add CB4J-Spring integration module</li>
                            <li>Add statistics module to report processing time for each record</li>
                            <li>Add transaction support</li>
                        </ol>
                    </li>
                    <li><h5>version 2.0 :</h5>
                        <ol>
                            <li>Add GUI module that will enable graphical configuration, execution and monitoring of CB4J</li>
                            <li>Add parallelism support to split input file into multiple partitions, run parallel CB4J instances and then merge results</li>
                        </ol>
                    </li>
                </ul>

            </div>

        </div>

    </div>

    <hr>

    <footer>
        <p class="pull-right"><a href="#"><i class="icon-circle-arrow-up"></i> Back to top</a></p>
        <p>CB4J is maintained by <a href="mailto:md.benhassine@gmail.com?subject=[CB4J]"><i class="icon-envelope"></i> benas</a> at <a href="https://github.com/benas/cb4j"><i class="icon-github"></i> Github</a></p>
    </footer>

</div>

<script src="./resources/js/jquery.js"></script>
<script src="./resources/js/bootstrap.min.js"></script>

</body></html><|MERGE_RESOLUTION|>--- conflicted
+++ resolved
@@ -1,168 +1,163 @@
-<!DOCTYPE html>
-
-<html lang="en"><head><meta http-equiv="Content-Type" content="text/html; charset=UTF-8">
-
-    <meta charset="utf-8">
-    <title>CB4J - Release notes</title>
-    <meta name="viewport" content="width=device-width, initial-scale=1.0">
-    <meta name="author" content="benas">
-
-    <link href="./resources/css/bootstrap.min.css" rel="stylesheet">
-    <style type="text/css">
-        body {
-            padding-top: 60px;
-            padding-bottom: 40px;
-            background-image: url('resources/img/background.png');
-        }
-        .sidebar-nav {
-            padding: 9px 0;
-        }
-    </style>
-    <link href="./resources/css/bootstrap-responsive.min.css" rel="stylesheet">
-    <link href="./resources/css/font-awesome.css" rel="stylesheet">
-    <link href="./resources/css/sidebar.css" rel="stylesheet">
-
-    <script src="http://html5shim.googlecode.com/svn/trunk/html5.js"></script>
-
-</head>
-
-<body>
-
-<div class="navbar navbar-inverse navbar-fixed-top">
-    <div class="navbar-inner">
-        <div class="container">
-            <a class="brand" href="./index.html">CB4J</a>
-            <div class="nav-collapse collapse">
-                <p class="navbar-text pull-right">Version: 1.0.2</p>
-                <ul class="nav">
-                    <li class="active"><a href="./index.html"><i class="icon-home"></i> Home</a></li>
-                    <li class="dropdown">
-                        <a id="documentation" href="#" role="button" class="dropdown-toggle" data-toggle="dropdown"><i class="icon-book"></i> Documentation<b class="caret"></b></a>
-                        <ul class="dropdown-menu" role="menu" aria-labelledby="documentation">
-                            <li><a href="./documentation/gettingStarted.html">Getting started</a></li>
-                            <li><a href="./documentation/architecture.html">Architecture</a></li>
-                            <li><a href="./documentation/userGuide.html">User Guide</a></li>
-                            <li><a href="./documentation/faq.html">CB4J FAQ</a></li>
-                        </ul>
-                    </li>
-                    <li class="dropdown">
-                        <a id="tutorials" href="#" role="button" class="dropdown-toggle" data-toggle="dropdown"><i class="icon-folder-open"></i> Tutorials<b class="caret"></b></a>
-                        <ul class="dropdown-menu" role="menu" aria-labelledby="tutorials">
-                            <li><a href="./tutorials/helloworld.html">Hello World!</a></li>
-                            <li><a href="./tutorials/customers.html">Customers ETL</a></li>
-                            <li><a href="./tutorials/products.html">Product Statistics</a></li>
-                        </ul>
-                    </li>
-                </ul>
-            </div>
-        </div>
-    </div>
-</div>
-
-<div class="container">
-    <div class="row-fluid">
-
-        <div class="span3">
-            <div class="well sidebar-nav bs-docs-sidenav" data-spy="affix">
-                <ul class="nav nav-list">
-                    <li class="nav-header">About CB4J</li>
-                    <li><a href="./index.html">Overview</a></li>
-                    <li class="active"><a href="./releaseNotes.html">Release notes</a></li>
-                    <li class="nav-header">Documentation</li>
-                    <li><a href="./documentation/gettingStarted.html">Getting started</a></li>
-                    <li><a href="./documentation/architecture.html">Architecture</a></li>
-                    <li><a href="./documentation/userGuide.html">User Guide</a></li>
-                    <li><a href="./documentation/faq.html">CB4J FAQ</a></li>
-                    <li class="nav-header">Tutorials</li>
-                    <li><a href="./tutorials/helloworld.html">Hello World!</a></li>
-                    <li><a href="./tutorials/customers.html">Customers ETL</a></li>
-                    <li><a href="./tutorials/products.html">Product Statistics</a></li>
-                </ul>
-            </div>
-        </div>
-
-        <div class="span9">
-
-            <div class="page-header">
-                <h1>Release notes</h1>
-            </div>
-
-            <div class="row-fluid">
-
-                <h2>Version 1.0.2 (2012-12-01)</h2>
-
-                <p>This is the second maintenance release in the 1.0.x branch. This release adds some minor changes to support loading configuration parameters file from the classpath.
-                    It also fixes a performance issue due to String concatenation. For all details about changes in this release, please refer to the <a href="https://github.com/benas/cb4j/blob/master/src/main/resources/CHANGELOG.txt">change log</a>.</p>
-
-                <h2>Version 1.0.1 (2012-11-01)</h2>
-
-                <p>This is the first maintenance release in the 1.0.x branch. The release includes multiple performance optimizations, bugfixes and documentation updates.
-                   The full list of changes may be found in <a href="https://github.com/benas/cb4j/blob/master/src/main/resources/CHANGELOG.txt">change log</a>.</p>
-
-                <h2>Version 1.0.0 (2012-10-14)</h2>
-
-                <p>This is the first CB4J release. The main features of this release are :</p>
-
-                <ul>
-                    <li>Initial core API and Implementation</li>
-                    <li>Common data type validators</li>
-                </ul>
-
-                <h2>Roadmap</h2>
-                <p>Many features are currently under development and will be available in next CB4J versions:</p>
-                <ul>
-                    <li><h5>version 1.1:</h5>
-                        <ol>
-                            <li>Add configuration parameter to support data qualifier character</li>
-                            <li>Add configuration parameter to support whitespaces trimming</li>
-                            <li>Add configuration parameter to support execution abort on first reject</li>
-                            <li>Add JMX monitoring support</li>
-                            <li>Add a log file for records processed with error</li>
-                        </ol>
-                    </li>
-                    <li><h5>version 1.2 :</h5>
-                        <ol>
-<<<<<<< HEAD
-                            <li>Add configuration parameters to support data qualifier character and whitespaces trimming</li>
-                            <li>Add JMX MBeans to support monitoring of batch execution</li>
-=======
-                            <li>Add Fixed-Length Record parsing support</li>
-                            <li>Add annotation-based configuration support</li>
-                            <li>Add xml-based configuration support</li>
->>>>>>> 56bd816a
-                        </ol>
-                    </li>
-                    <li><h5>version 1.3 :</h5>
-                        <ol>
-                            <li>Add CB4J-Spring integration module</li>
-                            <li>Add statistics module to report processing time for each record</li>
-                            <li>Add transaction support</li>
-                        </ol>
-                    </li>
-                    <li><h5>version 2.0 :</h5>
-                        <ol>
-                            <li>Add GUI module that will enable graphical configuration, execution and monitoring of CB4J</li>
-                            <li>Add parallelism support to split input file into multiple partitions, run parallel CB4J instances and then merge results</li>
-                        </ol>
-                    </li>
-                </ul>
-
-            </div>
-
-        </div>
-
-    </div>
-
-    <hr>
-
-    <footer>
-        <p class="pull-right"><a href="#"><i class="icon-circle-arrow-up"></i> Back to top</a></p>
-        <p>CB4J is maintained by <a href="mailto:md.benhassine@gmail.com?subject=[CB4J]"><i class="icon-envelope"></i> benas</a> at <a href="https://github.com/benas/cb4j"><i class="icon-github"></i> Github</a></p>
-    </footer>
-
-</div>
-
-<script src="./resources/js/jquery.js"></script>
-<script src="./resources/js/bootstrap.min.js"></script>
-
+<!DOCTYPE html>
+
+<html lang="en"><head><meta http-equiv="Content-Type" content="text/html; charset=UTF-8">
+
+    <meta charset="utf-8">
+    <title>CB4J - Release notes</title>
+    <meta name="viewport" content="width=device-width, initial-scale=1.0">
+    <meta name="author" content="benas">
+
+    <link href="./resources/css/bootstrap.min.css" rel="stylesheet">
+    <style type="text/css">
+        body {
+            padding-top: 60px;
+            padding-bottom: 40px;
+            background-image: url('resources/img/background.png');
+        }
+        .sidebar-nav {
+            padding: 9px 0;
+        }
+    </style>
+    <link href="./resources/css/bootstrap-responsive.min.css" rel="stylesheet">
+    <link href="./resources/css/font-awesome.css" rel="stylesheet">
+    <link href="./resources/css/sidebar.css" rel="stylesheet">
+
+    <script src="http://html5shim.googlecode.com/svn/trunk/html5.js"></script>
+
+</head>
+
+<body>
+
+<div class="navbar navbar-inverse navbar-fixed-top">
+    <div class="navbar-inner">
+        <div class="container">
+            <a class="brand" href="./index.html">CB4J</a>
+            <div class="nav-collapse collapse">
+                <p class="navbar-text pull-right">Version: 1.0.2</p>
+                <ul class="nav">
+                    <li class="active"><a href="./index.html"><i class="icon-home"></i> Home</a></li>
+                    <li class="dropdown">
+                        <a id="documentation" href="#" role="button" class="dropdown-toggle" data-toggle="dropdown"><i class="icon-book"></i> Documentation<b class="caret"></b></a>
+                        <ul class="dropdown-menu" role="menu" aria-labelledby="documentation">
+                            <li><a href="./documentation/gettingStarted.html">Getting started</a></li>
+                            <li><a href="./documentation/architecture.html">Architecture</a></li>
+                            <li><a href="./documentation/userGuide.html">User Guide</a></li>
+                            <li><a href="./documentation/faq.html">CB4J FAQ</a></li>
+                        </ul>
+                    </li>
+                    <li class="dropdown">
+                        <a id="tutorials" href="#" role="button" class="dropdown-toggle" data-toggle="dropdown"><i class="icon-folder-open"></i> Tutorials<b class="caret"></b></a>
+                        <ul class="dropdown-menu" role="menu" aria-labelledby="tutorials">
+                            <li><a href="./tutorials/helloworld.html">Hello World!</a></li>
+                            <li><a href="./tutorials/customers.html">Customers ETL</a></li>
+                            <li><a href="./tutorials/products.html">Product Statistics</a></li>
+                        </ul>
+                    </li>
+                </ul>
+            </div>
+        </div>
+    </div>
+</div>
+
+<div class="container">
+    <div class="row-fluid">
+
+        <div class="span3">
+            <div class="well sidebar-nav bs-docs-sidenav" data-spy="affix">
+                <ul class="nav nav-list">
+                    <li class="nav-header">About CB4J</li>
+                    <li><a href="./index.html">Overview</a></li>
+                    <li class="active"><a href="./releaseNotes.html">Release notes</a></li>
+                    <li class="nav-header">Documentation</li>
+                    <li><a href="./documentation/gettingStarted.html">Getting started</a></li>
+                    <li><a href="./documentation/architecture.html">Architecture</a></li>
+                    <li><a href="./documentation/userGuide.html">User Guide</a></li>
+                    <li><a href="./documentation/faq.html">CB4J FAQ</a></li>
+                    <li class="nav-header">Tutorials</li>
+                    <li><a href="./tutorials/helloworld.html">Hello World!</a></li>
+                    <li><a href="./tutorials/customers.html">Customers ETL</a></li>
+                    <li><a href="./tutorials/products.html">Product Statistics</a></li>
+                </ul>
+            </div>
+        </div>
+
+        <div class="span9">
+
+            <div class="page-header">
+                <h1>Release notes</h1>
+            </div>
+
+            <div class="row-fluid">
+
+                <h2>Version 1.0.2 (2012-12-01)</h2>
+
+                <p>This is the second maintenance release in the 1.0.x branch. This release adds some minor changes to support loading configuration parameters file from the classpath.
+                    It also fixes a performance issue due to String concatenation. For all details about changes in this release, please refer to the <a href="https://github.com/benas/cb4j/blob/master/src/main/resources/CHANGELOG.txt">change log</a>.</p>
+
+                <h2>Version 1.0.1 (2012-11-01)</h2>
+
+                <p>This is the first maintenance release in the 1.0.x branch. The release includes multiple performance optimizations, bugfixes and documentation updates.
+                   The full list of changes may be found in <a href="https://github.com/benas/cb4j/blob/master/src/main/resources/CHANGELOG.txt">change log</a>.</p>
+
+                <h2>Version 1.0.0 (2012-10-14)</h2>
+
+                <p>This is the first CB4J release. The main features of this release are :</p>
+
+                <ul>
+                    <li>Initial core API and Implementation</li>
+                    <li>Common data type validators</li>
+                </ul>
+
+                <h2>Roadmap</h2>
+                <p>Many features are currently under development and will be available in next CB4J versions:</p>
+                <ul>
+                    <li><h5>version 1.1:</h5>
+                        <ol>
+                            <li>Add configuration parameter to support data qualifier character</li>
+                            <li>Add configuration parameter to support whitespaces trimming</li>
+                            <li>Add configuration parameter to support execution abort on first reject</li>
+                            <li>Add JMX monitoring support</li>
+                            <li>Add a log file for records processed with error</li>
+                        </ol>
+                    </li>
+                    <li><h5>version 1.2 :</h5>
+                        <ol>
+                            <li>Add Fixed-Length Record parsing support</li>
+                            <li>Add annotation-based configuration support</li>
+                            <li>Add xml-based configuration support</li>
+                        </ol>
+                    </li>
+                    <li><h5>version 1.3 :</h5>
+                        <ol>
+                            <li>Add CB4J-Spring integration module</li>
+                            <li>Add statistics module to report processing time for each record</li>
+                            <li>Add transaction support</li>
+                        </ol>
+                    </li>
+                    <li><h5>version 2.0 :</h5>
+                        <ol>
+                            <li>Add GUI module that will enable graphical configuration, execution and monitoring of CB4J</li>
+                            <li>Add parallelism support to split input file into multiple partitions, run parallel CB4J instances and then merge results</li>
+                        </ol>
+                    </li>
+                </ul>
+
+            </div>
+
+        </div>
+
+    </div>
+
+    <hr>
+
+    <footer>
+        <p class="pull-right"><a href="#"><i class="icon-circle-arrow-up"></i> Back to top</a></p>
+        <p>CB4J is maintained by <a href="mailto:md.benhassine@gmail.com?subject=[CB4J]"><i class="icon-envelope"></i> benas</a> at <a href="https://github.com/benas/cb4j"><i class="icon-github"></i> Github</a></p>
+    </footer>
+
+</div>
+
+<script src="./resources/js/jquery.js"></script>
+<script src="./resources/js/bootstrap.min.js"></script>
+
 </body></html>