## What is CB4J?

CSV Batch 4 Java is a framework that aims to simplify CSV files batch processing with Java.

CB4J addresses common tedious tasks such as reading, parsing and validating CSV records and lets you concentrate on your batch processing business logic.

## Key features

 * Lightweight framework : CB4J has no dependencies and hence a small memory footprint : a 40Ko jar file with a lot of features!

 * POJO-based development : Map CSV records to your domain objects so you can still work with the Object Oriented aspect of Java.</p>

 * Declarative data validation : CB4J lets you declare data validation constraints with extensible built-in validators for common requirements.

 * Easy to learn and use : CB4J uses a simple and natural CSV model and API. You can learn it easily and start using it quickly.

 * Statistics reporting : CB4J provides a customizable reporting for common statistics including validation errors and processing time.

 * JMX monitoring : Monitor your batch execution and progress using JMX at runtime and in real time.

## Documentation
<<<<<<< HEAD
All CB4J documentation can be found at [http://benas.github.io/cb4j/][cb4j-doc].

You can also find some slides about CB4J at [speaker deck][].
=======

The current stable version of CB4J is 1.2.0 : [![Build Status](https://buildhive.cloudbees.com/job/benas/job/cb4j/badge/icon)](https://buildhive.cloudbees.com/job/benas/job/cb4j/).

All documentation about this version can be found at [http://benas.github.com/cb4j/][cb4j-doc]
>>>>>>> 2d518d35

## License
CB4J is released under the [MIT License][].

## Contribution
Your feedback is highly appreciated! For any issue, please use the [issue tracker][].

You can also contribute with pull requests on github or by contacting the author directly [by mail][].

Many thanks upfront!

[speaker deck]: https://speakerdeck.com/benas/cb4j
[cb4j-doc]: http://benas.github.io/cb4j/
[MIT License]: http://opensource.org/licenses/mit-license.php/
[issue tracker]: https://github.com/benas/cb4j/issues
[by mail]: mailto:md.benhassine@gmail.com?subject=[CB4J]<|MERGE_RESOLUTION|>--- conflicted
+++ resolved
@@ -19,16 +19,12 @@
  * JMX monitoring : Monitor your batch execution and progress using JMX at runtime and in real time.
 
 ## Documentation
-<<<<<<< HEAD
-All CB4J documentation can be found at [http://benas.github.io/cb4j/][cb4j-doc].
-
-You can also find some slides about CB4J at [speaker deck][].
-=======
 
 The current stable version of CB4J is 1.2.0 : [![Build Status](https://buildhive.cloudbees.com/job/benas/job/cb4j/badge/icon)](https://buildhive.cloudbees.com/job/benas/job/cb4j/).
 
 All documentation about this version can be found at [http://benas.github.com/cb4j/][cb4j-doc]
->>>>>>> 2d518d35
+
+You can also find some slides about CB4J at [speaker deck][].
 
 ## License
 CB4J is released under the [MIT License][].
