--- conflicted
+++ resolved
@@ -1,186 +1,164 @@
-/*
- * The MIT License
- *
- *  Copyright (c) 2012, benas (md.benhassine@gmail.com)
- *
- *  Permission is hereby granted, free of charge, to any person obtaining a copy
- *  of this software and associated documentation files (the "Software"), to deal
- *  in the Software without restriction, including without limitation the rights
- *  to use, copy, modify, merge, publish, distribute, sublicense, and/or sell
- *  copies of the Software, and to permit persons to whom the Software is
- *  furnished to do so, subject to the following conditions:
- *
- *  The above copyright notice and this permission notice shall be included in
- *  all copies or substantial portions of the Software.
- *
- *  THE SOFTWARE IS PROVIDED "AS IS", WITHOUT WARRANTY OF ANY KIND, EXPRESS OR
- *  IMPLIED, INCLUDING BUT NOT LIMITED TO THE WARRANTIES OF MERCHANTABILITY,
- *  FITNESS FOR A PARTICULAR PURPOSE AND NONINFRINGEMENT. IN NO EVENT SHALL THE
- *  AUTHORS OR COPYRIGHT HOLDERS BE LIABLE FOR ANY CLAIM, DAMAGES OR OTHER
- *  LIABILITY, WHETHER IN AN ACTION OF CONTRACT, TORT OR OTHERWISE, ARISING FROM,
- *  OUT OF OR IN CONNECTION WITH THE SOFTWARE OR THE USE OR OTHER DEALINGS IN
- *  THE SOFTWARE.
- */
-
-package net.benas.cb4j.core.test;
-
-import net.benas.cb4j.core.api.RecordParser;
-import net.benas.cb4j.core.impl.RecordParserImpl;
-import net.benas.cb4j.core.model.Record;
-import org.junit.After;
-import org.junit.Before;
-import org.junit.Test;
-
-import static org.junit.Assert.*;
-
-/**
- * Unit test class for {@link RecordParserImpl}
- * @author benas (md.benhassine@gmail.com)
- */
-public class RecordParserImplTest {
-
-    private RecordParser recordParser;
-
-    private String record;
-
-    @Before
-    public void setUp() throws Exception {
-        recordParser = new RecordParserImpl(3,",",false,"");
-        record = "hello,cb4j,world";
-    }
-
-    @Test
-    public void testRecordWellFormedness() throws Exception {
-        assertNull(recordParser.analyseRecord(record));
-    }
-
-    @Test
-    public void testRecordWellFormednessKO() throws Exception {
-        record = "hello,world";
-        assertNotNull(recordParser.analyseRecord(record));
-    }
-
-    @Test
-    public void testRecordSize() throws Exception {
-        assertEquals(3, recordParser.getRecordSize(record));
-    }
-
-    @Test
-    public void testRecordSizeWithEmptyField() throws Exception {
-        record = "hello,cb4j,world,";
-        assertEquals(4, recordParser.getRecordSize(record));
-        Record parsedRecord = recordParser.parseRecord(record, 1);
-        assertEquals("",parsedRecord.getFieldContentByIndex(3));
-    }
-
-    @Test
-    public void testRecordParsing() throws Exception {
-        Record parsedRecord = recordParser.parseRecord(record, 1);
-        assertEquals(3, parsedRecord.getFields().size());
-        assertEquals("hello",parsedRecord.getFieldContentByIndex(0));
-        assertEquals("cb4j",parsedRecord.getFieldContentByIndex(1));
-        assertEquals("world",parsedRecord.getFieldContentByIndex(2));
-        assertEquals(1,parsedRecord.getNumber());
-    }
-
-    @Test
-    public void testRecordParsingWithTrimmedWhitespaces() throws Exception {
-        recordParser = new RecordParserImpl(3,",",true,"");
-        record = "   hello,  cb4j  ,  world   ";
-        Record parsedRecord = recordParser.parseRecord(record, 1);
-        assertEquals(3, parsedRecord.getFields().size());
-        assertEquals("hello",parsedRecord.getFieldContentByIndex(0));
-        assertEquals("cb4j",parsedRecord.getFieldContentByIndex(1));
-        assertEquals("world",parsedRecord.getFieldContentByIndex(2));
-        assertEquals(1,parsedRecord.getNumber());
-    }
-
-    @Test
-<<<<<<< HEAD
-    public void testRecordParsingWithPipeSeparator() throws Exception {
-        recordParser = new RecordParserImpl(3,"|",false,"");
-=======
-    public void testRecordParsingWithPipeDelimiter() throws Exception {
-        recordParser = new RecordParserImpl(3,"|");
->>>>>>> 56bd816a
-        record = "hello|cb4j|world";
-        assertNull(recordParser.analyseRecord(record));
-        assertEquals(3, recordParser.getRecordSize(record));
-        Record parsedRecord = recordParser.parseRecord(record, 1);
-        assertEquals("hello",parsedRecord.getFieldContentByIndex(0));
-        assertEquals("cb4j",parsedRecord.getFieldContentByIndex(1));
-        assertEquals("world",parsedRecord.getFieldContentByIndex(2));
-    }
-
-    @Test
-<<<<<<< HEAD
-    public void testRecordParsingWithSpaceSeparator() throws Exception {
-        recordParser = new RecordParserImpl(3," ",false,"");
-=======
-    public void testRecordParsingWithSpaceDelimiter() throws Exception {
-        recordParser = new RecordParserImpl(3," ");
->>>>>>> 56bd816a
-        record = "hello cb4j world";
-        assertNull(recordParser.analyseRecord(record));
-        assertEquals(3, recordParser.getRecordSize(record));
-        Record parsedRecord = recordParser.parseRecord(record, 1);
-        assertEquals("hello",parsedRecord.getFieldContentByIndex(0));
-        assertEquals("cb4j",parsedRecord.getFieldContentByIndex(1));
-        assertEquals("world",parsedRecord.getFieldContentByIndex(2));
-    }
-
-    @Test
-<<<<<<< HEAD
-    public void testRecordParsingWithTabSeparator() throws Exception {
-        recordParser = new RecordParserImpl(3,"\t",false,"");
-=======
-    public void testRecordParsingWithTabDelimiter() throws Exception {
-        recordParser = new RecordParserImpl(3,"\t");
->>>>>>> 56bd816a
-        record = "hello\tcb4j\tworld";
-        assertNull(recordParser.analyseRecord(record));
-        assertEquals(3, recordParser.getRecordSize(record));
-        Record parsedRecord = recordParser.parseRecord(record, 1);
-        assertEquals("hello",parsedRecord.getFieldContentByIndex(0));
-        assertEquals("cb4j",parsedRecord.getFieldContentByIndex(1));
-        assertEquals("world",parsedRecord.getFieldContentByIndex(2));
-    }
-
-    @Test
-<<<<<<< HEAD
-    public void testRecordParsingWithMultipleCharacterSeparator() throws Exception {
-        recordParser = new RecordParserImpl(3,"###",false,"");
-        record = "hello###cb4j###world";
-        assertNull(recordParser.analyseRecord(record));
-        assertEquals(3, recordParser.getRecordSize(record));
-        Record parsedRecord = recordParser.parseRecord(record, 1);
-        assertEquals("hello",parsedRecord.getFieldContentByIndex(0));
-        assertEquals("cb4j",parsedRecord.getFieldContentByIndex(1));
-        assertEquals("world",parsedRecord.getFieldContentByIndex(2));
-    }
-
-    @Test
-    public void testRecordParsingWithDataQualifierCharacter() throws Exception {
-        recordParser = new RecordParserImpl(3,",",false,"'");
-        record = "'hello','cb4j','world'";
-        assertNull(recordParser.analyseRecord(record));
-=======
-    public void testRecordParsingWithMultipleCharacterDelimiter() throws Exception {
-        recordParser = new RecordParserImpl(3,"###");
-        record = "hello###cb4j###world";
-        assertNull(recordParser.analyseRecord(record));
->>>>>>> 56bd816a
-        assertEquals(3, recordParser.getRecordSize(record));
-        Record parsedRecord = recordParser.parseRecord(record, 1);
-        assertEquals("hello",parsedRecord.getFieldContentByIndex(0));
-        assertEquals("cb4j",parsedRecord.getFieldContentByIndex(1));
-        assertEquals("world",parsedRecord.getFieldContentByIndex(2));
-    }
-
-    @After
-    public void tearDown() throws Exception {
-        recordParser = null;
-        record = null;
-        System.gc();
-    }
-}
+/*
+ * The MIT License
+ *
+ *  Copyright (c) 2012, benas (md.benhassine@gmail.com)
+ *
+ *  Permission is hereby granted, free of charge, to any person obtaining a copy
+ *  of this software and associated documentation files (the "Software"), to deal
+ *  in the Software without restriction, including without limitation the rights
+ *  to use, copy, modify, merge, publish, distribute, sublicense, and/or sell
+ *  copies of the Software, and to permit persons to whom the Software is
+ *  furnished to do so, subject to the following conditions:
+ *
+ *  The above copyright notice and this permission notice shall be included in
+ *  all copies or substantial portions of the Software.
+ *
+ *  THE SOFTWARE IS PROVIDED "AS IS", WITHOUT WARRANTY OF ANY KIND, EXPRESS OR
+ *  IMPLIED, INCLUDING BUT NOT LIMITED TO THE WARRANTIES OF MERCHANTABILITY,
+ *  FITNESS FOR A PARTICULAR PURPOSE AND NONINFRINGEMENT. IN NO EVENT SHALL THE
+ *  AUTHORS OR COPYRIGHT HOLDERS BE LIABLE FOR ANY CLAIM, DAMAGES OR OTHER
+ *  LIABILITY, WHETHER IN AN ACTION OF CONTRACT, TORT OR OTHERWISE, ARISING FROM,
+ *  OUT OF OR IN CONNECTION WITH THE SOFTWARE OR THE USE OR OTHER DEALINGS IN
+ *  THE SOFTWARE.
+ */
+
+package net.benas.cb4j.core.test;
+
+import net.benas.cb4j.core.api.RecordParser;
+import net.benas.cb4j.core.impl.RecordParserImpl;
+import net.benas.cb4j.core.model.Record;
+import org.junit.After;
+import org.junit.Before;
+import org.junit.Test;
+
+import static org.junit.Assert.*;
+
+/**
+ * Unit test class for {@link RecordParserImpl}
+ * @author benas (md.benhassine@gmail.com)
+ */
+public class RecordParserImplTest {
+
+    private RecordParser recordParser;
+
+    private String record;
+
+    @Before
+    public void setUp() throws Exception {
+        recordParser = new RecordParserImpl(3,",",false,"");
+        record = "hello,cb4j,world";
+    }
+
+    @Test
+    public void testRecordWellFormedness() throws Exception {
+        assertNull(recordParser.analyseRecord(record));
+    }
+
+    @Test
+    public void testRecordWellFormednessKO() throws Exception {
+        record = "hello,world";
+        assertNotNull(recordParser.analyseRecord(record));
+    }
+
+    @Test
+    public void testRecordSize() throws Exception {
+        assertEquals(3, recordParser.getRecordSize(record));
+    }
+
+    @Test
+    public void testRecordSizeWithEmptyField() throws Exception {
+        record = "hello,cb4j,world,";
+        assertEquals(4, recordParser.getRecordSize(record));
+        Record parsedRecord = recordParser.parseRecord(record, 1);
+        assertEquals("",parsedRecord.getFieldContentByIndex(3));
+    }
+
+    @Test
+    public void testRecordParsing() throws Exception {
+        Record parsedRecord = recordParser.parseRecord(record, 1);
+        assertEquals(3, parsedRecord.getFields().size());
+        assertEquals("hello",parsedRecord.getFieldContentByIndex(0));
+        assertEquals("cb4j",parsedRecord.getFieldContentByIndex(1));
+        assertEquals("world",parsedRecord.getFieldContentByIndex(2));
+        assertEquals(1,parsedRecord.getNumber());
+    }
+
+    @Test
+    public void testRecordParsingWithTrimmedWhitespaces() throws Exception {
+        recordParser = new RecordParserImpl(3,",",true,"");
+        record = "   hello,  cb4j  ,  world   ";
+        Record parsedRecord = recordParser.parseRecord(record, 1);
+        assertEquals(3, parsedRecord.getFields().size());
+        assertEquals("hello",parsedRecord.getFieldContentByIndex(0));
+        assertEquals("cb4j",parsedRecord.getFieldContentByIndex(1));
+        assertEquals("world",parsedRecord.getFieldContentByIndex(2));
+        assertEquals(1,parsedRecord.getNumber());
+    }
+
+    @Test
+    public void testRecordParsingWithPipeDelimiter() throws Exception {
+        recordParser = new RecordParserImpl(3,"|",false,"");
+        record = "hello|cb4j|world";
+        assertNull(recordParser.analyseRecord(record));
+        assertEquals(3, recordParser.getRecordSize(record));
+        Record parsedRecord = recordParser.parseRecord(record, 1);
+        assertEquals("hello",parsedRecord.getFieldContentByIndex(0));
+        assertEquals("cb4j",parsedRecord.getFieldContentByIndex(1));
+        assertEquals("world",parsedRecord.getFieldContentByIndex(2));
+    }
+
+    @Test
+    public void testRecordParsingWithSpaceDelimiter() throws Exception {
+        recordParser = new RecordParserImpl(3," ",false,"");
+        record = "hello cb4j world";
+        assertNull(recordParser.analyseRecord(record));
+        assertEquals(3, recordParser.getRecordSize(record));
+        Record parsedRecord = recordParser.parseRecord(record, 1);
+        assertEquals("hello",parsedRecord.getFieldContentByIndex(0));
+        assertEquals("cb4j",parsedRecord.getFieldContentByIndex(1));
+        assertEquals("world",parsedRecord.getFieldContentByIndex(2));
+    }
+
+    @Test
+    public void testRecordParsingWithTabDelimiter() throws Exception {
+        recordParser = new RecordParserImpl(3,"\t",false,"");
+        record = "hello\tcb4j\tworld";
+        assertNull(recordParser.analyseRecord(record));
+        assertEquals(3, recordParser.getRecordSize(record));
+        Record parsedRecord = recordParser.parseRecord(record, 1);
+        assertEquals("hello",parsedRecord.getFieldContentByIndex(0));
+        assertEquals("cb4j",parsedRecord.getFieldContentByIndex(1));
+        assertEquals("world",parsedRecord.getFieldContentByIndex(2));
+    }
+
+    @Test
+    public void testRecordParsingWithMultipleCharacterDelimiter() throws Exception {
+        recordParser = new RecordParserImpl(3,"###",false,"");
+        record = "hello###cb4j###world";
+        assertNull(recordParser.analyseRecord(record));
+        assertEquals(3, recordParser.getRecordSize(record));
+        Record parsedRecord = recordParser.parseRecord(record, 1);
+        assertEquals("hello",parsedRecord.getFieldContentByIndex(0));
+        assertEquals("cb4j",parsedRecord.getFieldContentByIndex(1));
+        assertEquals("world",parsedRecord.getFieldContentByIndex(2));
+    }
+
+    @Test
+    public void testRecordParsingWithDataQualifierCharacter() throws Exception {
+        recordParser = new RecordParserImpl(3,",",false,"'");
+        record = "'hello','cb4j','world'";
+        assertNull(recordParser.analyseRecord(record));
+        assertEquals(3, recordParser.getRecordSize(record));
+        Record parsedRecord = recordParser.parseRecord(record, 1);
+        assertEquals("hello",parsedRecord.getFieldContentByIndex(0));
+        assertEquals("cb4j",parsedRecord.getFieldContentByIndex(1));
+        assertEquals("world",parsedRecord.getFieldContentByIndex(2));
+    }
+
+    @After
+    public void tearDown() throws Exception {
+        recordParser = null;
+        record = null;
+        System.gc();
+    }
+}