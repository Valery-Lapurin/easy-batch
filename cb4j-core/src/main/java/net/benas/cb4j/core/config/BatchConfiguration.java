/*
 * The MIT License
 *
 *  Copyright (c) 2012, benas (md.benhassine@gmail.com)
 *
 *  Permission is hereby granted, free of charge, to any person obtaining a copy
 *  of this software and associated documentation files (the "Software"), to deal
 *  in the Software without restriction, including without limitation the rights
 *  to use, copy, modify, merge, publish, distribute, sublicense, and/or sell
 *  copies of the Software, and to permit persons to whom the Software is
 *  furnished to do so, subject to the following conditions:
 *
 *  The above copyright notice and this permission notice shall be included in
 *  all copies or substantial portions of the Software.
 *
 *  THE SOFTWARE IS PROVIDED "AS IS", WITHOUT WARRANTY OF ANY KIND, EXPRESS OR
 *  IMPLIED, INCLUDING BUT NOT LIMITED TO THE WARRANTIES OF MERCHANTABILITY,
 *  FITNESS FOR A PARTICULAR PURPOSE AND NONINFRINGEMENT. IN NO EVENT SHALL THE
 *  AUTHORS OR COPYRIGHT HOLDERS BE LIABLE FOR ANY CLAIM, DAMAGES OR OTHER
 *  LIABILITY, WHETHER IN AN ACTION OF CONTRACT, TORT OR OTHERWISE, ARISING FROM,
 *  OUT OF OR IN CONNECTION WITH THE SOFTWARE OR THE USE OR OTHER DEALINGS IN
 *  THE SOFTWARE.
 */

package net.benas.cb4j.core.config;

import net.benas.cb4j.core.api.*;
import net.benas.cb4j.core.impl.DefaultBatchReporterImpl;
import net.benas.cb4j.core.impl.DefaultRecordValidatorImpl;
import net.benas.cb4j.core.impl.RecordParserImpl;
import net.benas.cb4j.core.impl.RecordReaderImpl;
import net.benas.cb4j.core.jmx.BatchMonitor;
import net.benas.cb4j.core.jmx.BatchMonitorMBean;
import net.benas.cb4j.core.util.BatchConstants;
import net.benas.cb4j.core.util.LogFormatter;
import net.benas.cb4j.core.util.ReportFormatter;

import javax.management.MBeanServer;
import javax.management.ObjectName;
import java.io.FileNotFoundException;
import java.io.IOException;
import java.lang.management.ManagementFactory;
import java.nio.charset.Charset;
import java.util.*;
import java.util.logging.ConsoleHandler;
import java.util.logging.FileHandler;
import java.util.logging.Logger;

/**
 * Batch configuration class.<br/>
 *
 * This class should be used to provide all configuration parameters and mandatory implementations to run CB4J engine.
 *
 * @author benas (md.benhassine@gmail.com)
 */
public class BatchConfiguration {

    /**
     * CB4J logger.
     */
    protected final Logger logger = Logger.getLogger(BatchConstants.LOGGER_CB4J);

    /*
     * Configuration parameters.
     */
    protected Properties configurationProperties;

    /*
     * Validators and CB4J services that will be used by the engine.
     */
    protected Map<Integer, List<FieldValidator>> fieldValidators;

    private RecordReader recordReader;

    private RecordParser recordParser;

    private RecordValidator recordValidator;

    private RecordProcessor recordProcessor;

    private RecordMapper recordMapper;

    private BatchReporter batchReporter;

    /**
     * Initialize configuration from a properties file.
     * @param configurationFile the configuration file name
     * @throws BatchConfigurationException thrown if :
     * <ul>
     *     <li>The configuration file is not found</li>
     *     <li>The configuration file cannot be read</li>
     * </ul>
     * This constructor is used only by subclasses to check if configuration file is specified.
     */
    protected BatchConfiguration(final String configurationFile) throws BatchConfigurationException {
        if (configurationFile == null) {
            String error = "Configuration failed : configuration file not specified";
            logger.severe(error);
            throw new BatchConfigurationException(error);
        }
        logger.config("Configuration file specified : " + configurationFile);

        fieldValidators = new HashMap<Integer, List<FieldValidator>>();
    }

    /**
     *  Initialize configuration from a properties object.
     * @param properties the properties object to load
     */
    public BatchConfiguration(final Properties properties) {
        configurationProperties = properties;
        fieldValidators = new HashMap<Integer, List<FieldValidator>>();
    }

    /**
     * Configure the batch engine.
     * @throws BatchConfigurationException thrown if :
     * <ul>
     *     <li>One of the mandatory parameters is not specified, please refer to the reference documentation for all parameters details</li>
     *     <li>Log files for ignored and rejected records cannot be used</li>
     *     <li>One of the mandatory services is not specified, please refer to the reference documentation for all mandatory services implementations</li>
     * </ul>
     */
    public void configure() throws BatchConfigurationException {

        /*
         * Configure CB4J logger
         */
        configureCB4JLogger();

        logger.info("Configuration started at : " + new Date());

        /*
         * Configure record reader
         */
        configureRecordReader();

        /*
        * Configure record parser
        */
        configureRecordParser();

        /*
         * Configure loggers for ignored/rejected records
         */
        configureIgnoredAndRejectedRecordsLoggers();

        /*
         * Configure batch reporter : if no custom reporter registered, use default implementation
         */
        if (batchReporter == null) {
            batchReporter = new DefaultBatchReporterImpl();
        }

        /*
         * Configure record validator with provided validators : if no custom validator registered, use default implementation
         */
        if (recordValidator == null) {
            recordValidator = new DefaultRecordValidatorImpl(fieldValidators);
        }

        /*
         * Check record mapper
         */
        if (recordMapper == null) {
            String error = "Configuration failed : no record mapper registered";
            logger.severe(error);
            throw new BatchConfigurationException(error);
        }

        /*
         * Check record processor
         */
        if (recordProcessor == null) {
            String error = "Configuration failed : no record processor registered";
            logger.severe(error);
            throw new BatchConfigurationException(error);
        }

        /*
        * register JMX MBean
        */
        configureJmxMBean();

        logger.info("Configuration successful");
        logger.info("Configuration parameters details : " + configurationProperties);

    }

    /**
     * Configure loggers for ignored/rejected records.
     * @throws BatchConfigurationException thrown if loggers for ignored/rejected records are not correctly configured
     */
    private void configureIgnoredAndRejectedRecordsLoggers() throws BatchConfigurationException {

        String inputDataProperty = configurationProperties.getProperty(BatchConstants.INPUT_DATA_PATH);

        ReportFormatter reportFormatter = new ReportFormatter();

        String outputIgnored = configurationProperties.getProperty(BatchConstants.OUTPUT_DATA_IGNORED);
        if (outputIgnored == null || (outputIgnored != null && outputIgnored.length() == 0)) {
            outputIgnored = BatchConfigurationUtil.removeExtension(inputDataProperty) + BatchConstants.DEFAULT_IGNORED_SUFFIX;
            logger.warning("No log file specified for ignored records, using default : " + outputIgnored);
        }
        try {
            FileHandler ignoredRecordsHandler = new FileHandler(outputIgnored);
            ignoredRecordsHandler.setFormatter(reportFormatter);
            Logger ignoredRecordsReporter = Logger.getLogger(BatchConstants.LOGGER_CB4J_IGNORED);
            ignoredRecordsReporter.addHandler(ignoredRecordsHandler);
        } catch (IOException e) {
            String error = "Unable to use file for ignored records : " + outputIgnored;
            logger.severe(error);
            throw new BatchConfigurationException(error);
        }

        String outputRejected = configurationProperties.getProperty(BatchConstants.OUTPUT_DATA_REJECTED);
        if (outputRejected == null || (outputRejected != null && outputRejected.length() == 0)) {
            outputRejected = BatchConfigurationUtil.removeExtension(inputDataProperty) + BatchConstants.DEFAULT_REJECTED_SUFFIX;
            logger.warning("No log file specified for rejected records, using default : " + outputRejected);
        }
        try {
            FileHandler rejectedRecordsHandler = new FileHandler(outputRejected);
            rejectedRecordsHandler.setFormatter(reportFormatter);
            Logger rejectedRecordsReporter = Logger.getLogger(BatchConstants.LOGGER_CB4J_REJECTED);
            rejectedRecordsReporter.addHandler(rejectedRecordsHandler);
        } catch (IOException e) {
            String error = "Unable to use file for rejected records : " + outputRejected;
            logger.severe(error);
            throw new BatchConfigurationException(error);
        }
    }

    /**
     * Configure CB4J record parser.
     * @throws BatchConfigurationException thrown if record parser is not correctly configured
     */
    private void configureRecordParser() throws BatchConfigurationException {

        String recordSizeProperty = configurationProperties.getProperty(BatchConstants.INPUT_RECORD_SIZE);

        try {

            if (recordSizeProperty == null || (recordSizeProperty != null && recordSizeProperty.length() == 0)) {
                String error = "Record size property is mandatory but was not specified";
                logger.severe(error);
                throw new BatchConfigurationException(error);
            }

            int recordSize = Integer.parseInt(recordSizeProperty);

            String fieldsDelimiter = configurationProperties.getProperty(BatchConstants.INPUT_FIELD_DELIMITER);
            if (fieldsDelimiter == null || (fieldsDelimiter != null && fieldsDelimiter.length() == 0)) {
                fieldsDelimiter = BatchConstants.DEFAULT_FIELD_DELIMITER;
                logger.warning("No field delimiter specified, using default : '" + fieldsDelimiter + "'");
            }

            String trimWhitespacesProperty = configurationProperties.getProperty(BatchConstants.INPUT_FIELD_TRIM);
            boolean trimWhitespaces;
            if (trimWhitespacesProperty != null) {
                trimWhitespaces = Boolean.valueOf(trimWhitespacesProperty);
            } else {
                trimWhitespaces = BatchConstants.DEFAULT_FIELD_TRIM;
                logger.warning("Trim whitespaces property not specified, default to true");
            }

            String dataQualifierCharacterProperty = configurationProperties.getProperty(BatchConstants.INPUT_FIELD_QUALIFIER_CHAR);
            String dataQualifierCharacter = BatchConstants.DEFAULT_FIELD_QUALIFIER_CHAR;
            if ( dataQualifierCharacterProperty != null && dataQualifierCharacterProperty.length() > 0) {
                dataQualifierCharacter = dataQualifierCharacterProperty;
            }

            logger.config("Record size specified : " + recordSize);
<<<<<<< HEAD
            logger.config("Fields separator specified : '" + fieldsSeparator + "'");
            logger.config("Data qualifier character specified : '" + dataQualifierCharacter + "'");
            recordParser = new RecordParserImpl(recordSize, fieldsSeparator, trimWhitespaces, dataQualifierCharacter);
=======
            logger.config("Fields delimiter specified : '" + fieldsDelimiter + "'");
            recordParser = new RecordParserImpl(recordSize, fieldsDelimiter);
>>>>>>> 56bd816a

        } catch (NumberFormatException e) {
            String error = "Record size property is not recognized as a number : " + recordSizeProperty;
            logger.severe(error);
            throw new BatchConfigurationException(error);
        }
    }

    /**
     * Configure CB4J record reader.
     * @throws BatchConfigurationException thrown if record reader is not correctly configured
     */
    private void configureRecordReader() throws BatchConfigurationException {

        String inputDataProperty = configurationProperties.getProperty(BatchConstants.INPUT_DATA_PATH);
        String encodingProperty = configurationProperties.getProperty(BatchConstants.INPUT_DATA_ENCODING);
        String skipHeaderProperty = configurationProperties.getProperty(BatchConstants.INPUT_DATA_SKIP_HEADER);

        //check if input data file is specified
        if (inputDataProperty == null) {
            String error = "Configuration failed : input data file is mandatory but was not specified";
            logger.severe(error);
            throw new BatchConfigurationException(error);
        }

        try {

            boolean skipHeader;
            if (skipHeaderProperty != null) {
                skipHeader = Boolean.valueOf(skipHeaderProperty);
            } else {
                skipHeader = BatchConstants.DEFAULT_SKIP_HEADER;
                logger.warning("Skip header property not specified, default to false");
            }

            String encoding;
            if (encodingProperty == null || (encodingProperty.length() == 0)) {
                encoding = BatchConstants.DEFAULT_FILE_ENCODING;
                logger.warning("No encoding specified for input data, using system default encoding : " + encoding);
            } else {
                if (Charset.availableCharsets().get(encodingProperty) == null || !Charset.isSupported(encodingProperty)) {
                    encoding = BatchConstants.DEFAULT_FILE_ENCODING;
                    logger.warning("Encoding '" + encodingProperty + "' not supported, using system default encoding : " + encoding);
                } else {
                    encoding = encodingProperty;
                    logger.config("Using '" + encoding + "' encoding for input file reading");
                }
            }
            recordReader = new RecordReaderImpl(inputDataProperty, encoding, skipHeader);
            logger.config("Data input file : " + inputDataProperty);
        } catch (FileNotFoundException e) {
            String error = "Configuration failed : input data file '" + inputDataProperty + "' could not be opened";
            logger.severe(error);
            throw new BatchConfigurationException(error);
        }
    }

    /*
    * Configure JMX MBean
    */
    private void configureJmxMBean(){

        MBeanServer mbs = ManagementFactory.getPlatformMBeanServer();
        ObjectName name;
        try {
            name = new ObjectName("net.benas.cb4j.jmx:type=BatchMonitorMBean");
            BatchMonitorMBean batchMonitorMBean = new BatchMonitor(batchReporter);
            mbs.registerMBean(batchMonitorMBean, name);
            logger.info("CB4J JMX MBean registered successfully as: " + name.getCanonicalName());
        } catch (Exception e) {
            String error = "Unable to register CB4J JMX MBean. Root exception is :" + e.getMessage();
            logger.warning(error);
        }
    }

    /**
     * Configure CB4J logger.
     */
    private void configureCB4JLogger() {
        logger.setUseParentHandlers(false);
        ConsoleHandler consoleHandler = new ConsoleHandler();
        consoleHandler.setFormatter(new LogFormatter());
        logger.addHandler(consoleHandler);
    }

    /*
     * methods used to register mandatory implementations
     */

    /**
     * Register one validator for a field.
     * @param index the field index
     * @param validator the {@link FieldValidator} of the field
     */
    public void registerFieldValidator(final int index, final FieldValidator validator) {
        List<FieldValidator> validators = fieldValidators.get(index);
        if (validators == null) {
            validators = new ArrayList<FieldValidator>();
        }
        validators.add(validator);
        fieldValidators.put(index, validators);
    }

    /**
     * Register multiple validators for a field.
     * @param index the field index
     * @param validators the list of validators used to validate the field
     */
    public void registerFieldValidators(int index, final List<FieldValidator> validators) {
        fieldValidators.put(index, validators);
    }

    /**
     * Register an implementation of {@link RecordProcessor} that will be used to process records.
     * @param recordProcessor the record processor implementation
     */
    public void registerRecordProcessor(RecordProcessor recordProcessor) {
        this.recordProcessor = recordProcessor;
    }

    /**
     * Register a custom implementation of {@link RecordValidator} that will be used to validate records.
     * @param recordValidator the custom validator implementation
     */
    public void registerRecordValidator(RecordValidator recordValidator) {
        this.recordValidator = recordValidator;
    }

    /**
     * Register an implementation of {@link RecordMapper} that will be used to map records to objects.
     * @param recordMapper the record mapper implementation
     */
    public void registerRecordMapper(RecordMapper recordMapper) {
        this.recordMapper = recordMapper;
    }

    /**
     * Register a custom implementation of {@link BatchReporter} that will be used to ignore/reject records and generate batch report.
     * @param batchReporter the custom batch reporter implementation
     */
    public void registerBatchReporter(BatchReporter batchReporter) {
        this.batchReporter = batchReporter;
    }

    /*
    * Getters for CB4J services and parameters used by the engine
    */
    public RecordProcessor getRecordProcessor() {
        return recordProcessor;
    }

    public RecordReader getRecordReader() {
        return recordReader;
    }

    public RecordParser getRecordParser() {
        return recordParser;
    }

    public RecordValidator getRecordValidator() {
        return recordValidator;
    }

    public BatchReporter getBatchReporter() {
        return batchReporter;
    }

    public RecordMapper getRecordMapper() {
        return recordMapper;
    }

    public boolean getAbortOnFirstReject(){
        return Boolean.valueOf(configurationProperties.getProperty(BatchConstants.OUTPUT_DATA_ABORT_ON_FIRST_REJECT));
    }

}
<|MERGE_RESOLUTION|>--- conflicted
+++ resolved
@@ -1,456 +1,451 @@
-/*
- * The MIT License
- *
- *  Copyright (c) 2012, benas (md.benhassine@gmail.com)
- *
- *  Permission is hereby granted, free of charge, to any person obtaining a copy
- *  of this software and associated documentation files (the "Software"), to deal
- *  in the Software without restriction, including without limitation the rights
- *  to use, copy, modify, merge, publish, distribute, sublicense, and/or sell
- *  copies of the Software, and to permit persons to whom the Software is
- *  furnished to do so, subject to the following conditions:
- *
- *  The above copyright notice and this permission notice shall be included in
- *  all copies or substantial portions of the Software.
- *
- *  THE SOFTWARE IS PROVIDED "AS IS", WITHOUT WARRANTY OF ANY KIND, EXPRESS OR
- *  IMPLIED, INCLUDING BUT NOT LIMITED TO THE WARRANTIES OF MERCHANTABILITY,
- *  FITNESS FOR A PARTICULAR PURPOSE AND NONINFRINGEMENT. IN NO EVENT SHALL THE
- *  AUTHORS OR COPYRIGHT HOLDERS BE LIABLE FOR ANY CLAIM, DAMAGES OR OTHER
- *  LIABILITY, WHETHER IN AN ACTION OF CONTRACT, TORT OR OTHERWISE, ARISING FROM,
- *  OUT OF OR IN CONNECTION WITH THE SOFTWARE OR THE USE OR OTHER DEALINGS IN
- *  THE SOFTWARE.
- */
-
-package net.benas.cb4j.core.config;
-
-import net.benas.cb4j.core.api.*;
-import net.benas.cb4j.core.impl.DefaultBatchReporterImpl;
-import net.benas.cb4j.core.impl.DefaultRecordValidatorImpl;
-import net.benas.cb4j.core.impl.RecordParserImpl;
-import net.benas.cb4j.core.impl.RecordReaderImpl;
-import net.benas.cb4j.core.jmx.BatchMonitor;
-import net.benas.cb4j.core.jmx.BatchMonitorMBean;
-import net.benas.cb4j.core.util.BatchConstants;
-import net.benas.cb4j.core.util.LogFormatter;
-import net.benas.cb4j.core.util.ReportFormatter;
-
-import javax.management.MBeanServer;
-import javax.management.ObjectName;
-import java.io.FileNotFoundException;
-import java.io.IOException;
-import java.lang.management.ManagementFactory;
-import java.nio.charset.Charset;
-import java.util.*;
-import java.util.logging.ConsoleHandler;
-import java.util.logging.FileHandler;
-import java.util.logging.Logger;
-
-/**
- * Batch configuration class.<br/>
- *
- * This class should be used to provide all configuration parameters and mandatory implementations to run CB4J engine.
- *
- * @author benas (md.benhassine@gmail.com)
- */
-public class BatchConfiguration {
-
-    /**
-     * CB4J logger.
-     */
-    protected final Logger logger = Logger.getLogger(BatchConstants.LOGGER_CB4J);
-
-    /*
-     * Configuration parameters.
-     */
-    protected Properties configurationProperties;
-
-    /*
-     * Validators and CB4J services that will be used by the engine.
-     */
-    protected Map<Integer, List<FieldValidator>> fieldValidators;
-
-    private RecordReader recordReader;
-
-    private RecordParser recordParser;
-
-    private RecordValidator recordValidator;
-
-    private RecordProcessor recordProcessor;
-
-    private RecordMapper recordMapper;
-
-    private BatchReporter batchReporter;
-
-    /**
-     * Initialize configuration from a properties file.
-     * @param configurationFile the configuration file name
-     * @throws BatchConfigurationException thrown if :
-     * <ul>
-     *     <li>The configuration file is not found</li>
-     *     <li>The configuration file cannot be read</li>
-     * </ul>
-     * This constructor is used only by subclasses to check if configuration file is specified.
-     */
-    protected BatchConfiguration(final String configurationFile) throws BatchConfigurationException {
-        if (configurationFile == null) {
-            String error = "Configuration failed : configuration file not specified";
-            logger.severe(error);
-            throw new BatchConfigurationException(error);
-        }
-        logger.config("Configuration file specified : " + configurationFile);
-
-        fieldValidators = new HashMap<Integer, List<FieldValidator>>();
-    }
-
-    /**
-     *  Initialize configuration from a properties object.
-     * @param properties the properties object to load
-     */
-    public BatchConfiguration(final Properties properties) {
-        configurationProperties = properties;
-        fieldValidators = new HashMap<Integer, List<FieldValidator>>();
-    }
-
-    /**
-     * Configure the batch engine.
-     * @throws BatchConfigurationException thrown if :
-     * <ul>
-     *     <li>One of the mandatory parameters is not specified, please refer to the reference documentation for all parameters details</li>
-     *     <li>Log files for ignored and rejected records cannot be used</li>
-     *     <li>One of the mandatory services is not specified, please refer to the reference documentation for all mandatory services implementations</li>
-     * </ul>
-     */
-    public void configure() throws BatchConfigurationException {
-
-        /*
-         * Configure CB4J logger
-         */
-        configureCB4JLogger();
-
-        logger.info("Configuration started at : " + new Date());
-
-        /*
-         * Configure record reader
-         */
-        configureRecordReader();
-
-        /*
-        * Configure record parser
-        */
-        configureRecordParser();
-
-        /*
-         * Configure loggers for ignored/rejected records
-         */
-        configureIgnoredAndRejectedRecordsLoggers();
-
-        /*
-         * Configure batch reporter : if no custom reporter registered, use default implementation
-         */
-        if (batchReporter == null) {
-            batchReporter = new DefaultBatchReporterImpl();
-        }
-
-        /*
-         * Configure record validator with provided validators : if no custom validator registered, use default implementation
-         */
-        if (recordValidator == null) {
-            recordValidator = new DefaultRecordValidatorImpl(fieldValidators);
-        }
-
-        /*
-         * Check record mapper
-         */
-        if (recordMapper == null) {
-            String error = "Configuration failed : no record mapper registered";
-            logger.severe(error);
-            throw new BatchConfigurationException(error);
-        }
-
-        /*
-         * Check record processor
-         */
-        if (recordProcessor == null) {
-            String error = "Configuration failed : no record processor registered";
-            logger.severe(error);
-            throw new BatchConfigurationException(error);
-        }
-
-        /*
-        * register JMX MBean
-        */
-        configureJmxMBean();
-
-        logger.info("Configuration successful");
-        logger.info("Configuration parameters details : " + configurationProperties);
-
-    }
-
-    /**
-     * Configure loggers for ignored/rejected records.
-     * @throws BatchConfigurationException thrown if loggers for ignored/rejected records are not correctly configured
-     */
-    private void configureIgnoredAndRejectedRecordsLoggers() throws BatchConfigurationException {
-
-        String inputDataProperty = configurationProperties.getProperty(BatchConstants.INPUT_DATA_PATH);
-
-        ReportFormatter reportFormatter = new ReportFormatter();
-
-        String outputIgnored = configurationProperties.getProperty(BatchConstants.OUTPUT_DATA_IGNORED);
-        if (outputIgnored == null || (outputIgnored != null && outputIgnored.length() == 0)) {
-            outputIgnored = BatchConfigurationUtil.removeExtension(inputDataProperty) + BatchConstants.DEFAULT_IGNORED_SUFFIX;
-            logger.warning("No log file specified for ignored records, using default : " + outputIgnored);
-        }
-        try {
-            FileHandler ignoredRecordsHandler = new FileHandler(outputIgnored);
-            ignoredRecordsHandler.setFormatter(reportFormatter);
-            Logger ignoredRecordsReporter = Logger.getLogger(BatchConstants.LOGGER_CB4J_IGNORED);
-            ignoredRecordsReporter.addHandler(ignoredRecordsHandler);
-        } catch (IOException e) {
-            String error = "Unable to use file for ignored records : " + outputIgnored;
-            logger.severe(error);
-            throw new BatchConfigurationException(error);
-        }
-
-        String outputRejected = configurationProperties.getProperty(BatchConstants.OUTPUT_DATA_REJECTED);
-        if (outputRejected == null || (outputRejected != null && outputRejected.length() == 0)) {
-            outputRejected = BatchConfigurationUtil.removeExtension(inputDataProperty) + BatchConstants.DEFAULT_REJECTED_SUFFIX;
-            logger.warning("No log file specified for rejected records, using default : " + outputRejected);
-        }
-        try {
-            FileHandler rejectedRecordsHandler = new FileHandler(outputRejected);
-            rejectedRecordsHandler.setFormatter(reportFormatter);
-            Logger rejectedRecordsReporter = Logger.getLogger(BatchConstants.LOGGER_CB4J_REJECTED);
-            rejectedRecordsReporter.addHandler(rejectedRecordsHandler);
-        } catch (IOException e) {
-            String error = "Unable to use file for rejected records : " + outputRejected;
-            logger.severe(error);
-            throw new BatchConfigurationException(error);
-        }
-    }
-
-    /**
-     * Configure CB4J record parser.
-     * @throws BatchConfigurationException thrown if record parser is not correctly configured
-     */
-    private void configureRecordParser() throws BatchConfigurationException {
-
-        String recordSizeProperty = configurationProperties.getProperty(BatchConstants.INPUT_RECORD_SIZE);
-
-        try {
-
-            if (recordSizeProperty == null || (recordSizeProperty != null && recordSizeProperty.length() == 0)) {
-                String error = "Record size property is mandatory but was not specified";
-                logger.severe(error);
-                throw new BatchConfigurationException(error);
-            }
-
-            int recordSize = Integer.parseInt(recordSizeProperty);
-
-            String fieldsDelimiter = configurationProperties.getProperty(BatchConstants.INPUT_FIELD_DELIMITER);
-            if (fieldsDelimiter == null || (fieldsDelimiter != null && fieldsDelimiter.length() == 0)) {
-                fieldsDelimiter = BatchConstants.DEFAULT_FIELD_DELIMITER;
-                logger.warning("No field delimiter specified, using default : '" + fieldsDelimiter + "'");
-            }
-
-            String trimWhitespacesProperty = configurationProperties.getProperty(BatchConstants.INPUT_FIELD_TRIM);
-            boolean trimWhitespaces;
-            if (trimWhitespacesProperty != null) {
-                trimWhitespaces = Boolean.valueOf(trimWhitespacesProperty);
-            } else {
-                trimWhitespaces = BatchConstants.DEFAULT_FIELD_TRIM;
-                logger.warning("Trim whitespaces property not specified, default to true");
-            }
-
-            String dataQualifierCharacterProperty = configurationProperties.getProperty(BatchConstants.INPUT_FIELD_QUALIFIER_CHAR);
-            String dataQualifierCharacter = BatchConstants.DEFAULT_FIELD_QUALIFIER_CHAR;
-            if ( dataQualifierCharacterProperty != null && dataQualifierCharacterProperty.length() > 0) {
-                dataQualifierCharacter = dataQualifierCharacterProperty;
-            }
-
-            logger.config("Record size specified : " + recordSize);
-<<<<<<< HEAD
-            logger.config("Fields separator specified : '" + fieldsSeparator + "'");
-            logger.config("Data qualifier character specified : '" + dataQualifierCharacter + "'");
-            recordParser = new RecordParserImpl(recordSize, fieldsSeparator, trimWhitespaces, dataQualifierCharacter);
-=======
-            logger.config("Fields delimiter specified : '" + fieldsDelimiter + "'");
-            recordParser = new RecordParserImpl(recordSize, fieldsDelimiter);
->>>>>>> 56bd816a
-
-        } catch (NumberFormatException e) {
-            String error = "Record size property is not recognized as a number : " + recordSizeProperty;
-            logger.severe(error);
-            throw new BatchConfigurationException(error);
-        }
-    }
-
-    /**
-     * Configure CB4J record reader.
-     * @throws BatchConfigurationException thrown if record reader is not correctly configured
-     */
-    private void configureRecordReader() throws BatchConfigurationException {
-
-        String inputDataProperty = configurationProperties.getProperty(BatchConstants.INPUT_DATA_PATH);
-        String encodingProperty = configurationProperties.getProperty(BatchConstants.INPUT_DATA_ENCODING);
-        String skipHeaderProperty = configurationProperties.getProperty(BatchConstants.INPUT_DATA_SKIP_HEADER);
-
-        //check if input data file is specified
-        if (inputDataProperty == null) {
-            String error = "Configuration failed : input data file is mandatory but was not specified";
-            logger.severe(error);
-            throw new BatchConfigurationException(error);
-        }
-
-        try {
-
-            boolean skipHeader;
-            if (skipHeaderProperty != null) {
-                skipHeader = Boolean.valueOf(skipHeaderProperty);
-            } else {
-                skipHeader = BatchConstants.DEFAULT_SKIP_HEADER;
-                logger.warning("Skip header property not specified, default to false");
-            }
-
-            String encoding;
-            if (encodingProperty == null || (encodingProperty.length() == 0)) {
-                encoding = BatchConstants.DEFAULT_FILE_ENCODING;
-                logger.warning("No encoding specified for input data, using system default encoding : " + encoding);
-            } else {
-                if (Charset.availableCharsets().get(encodingProperty) == null || !Charset.isSupported(encodingProperty)) {
-                    encoding = BatchConstants.DEFAULT_FILE_ENCODING;
-                    logger.warning("Encoding '" + encodingProperty + "' not supported, using system default encoding : " + encoding);
-                } else {
-                    encoding = encodingProperty;
-                    logger.config("Using '" + encoding + "' encoding for input file reading");
-                }
-            }
-            recordReader = new RecordReaderImpl(inputDataProperty, encoding, skipHeader);
-            logger.config("Data input file : " + inputDataProperty);
-        } catch (FileNotFoundException e) {
-            String error = "Configuration failed : input data file '" + inputDataProperty + "' could not be opened";
-            logger.severe(error);
-            throw new BatchConfigurationException(error);
-        }
-    }
-
-    /*
-    * Configure JMX MBean
-    */
-    private void configureJmxMBean(){
-
-        MBeanServer mbs = ManagementFactory.getPlatformMBeanServer();
-        ObjectName name;
-        try {
-            name = new ObjectName("net.benas.cb4j.jmx:type=BatchMonitorMBean");
-            BatchMonitorMBean batchMonitorMBean = new BatchMonitor(batchReporter);
-            mbs.registerMBean(batchMonitorMBean, name);
-            logger.info("CB4J JMX MBean registered successfully as: " + name.getCanonicalName());
-        } catch (Exception e) {
-            String error = "Unable to register CB4J JMX MBean. Root exception is :" + e.getMessage();
-            logger.warning(error);
-        }
-    }
-
-    /**
-     * Configure CB4J logger.
-     */
-    private void configureCB4JLogger() {
-        logger.setUseParentHandlers(false);
-        ConsoleHandler consoleHandler = new ConsoleHandler();
-        consoleHandler.setFormatter(new LogFormatter());
-        logger.addHandler(consoleHandler);
-    }
-
-    /*
-     * methods used to register mandatory implementations
-     */
-
-    /**
-     * Register one validator for a field.
-     * @param index the field index
-     * @param validator the {@link FieldValidator} of the field
-     */
-    public void registerFieldValidator(final int index, final FieldValidator validator) {
-        List<FieldValidator> validators = fieldValidators.get(index);
-        if (validators == null) {
-            validators = new ArrayList<FieldValidator>();
-        }
-        validators.add(validator);
-        fieldValidators.put(index, validators);
-    }
-
-    /**
-     * Register multiple validators for a field.
-     * @param index the field index
-     * @param validators the list of validators used to validate the field
-     */
-    public void registerFieldValidators(int index, final List<FieldValidator> validators) {
-        fieldValidators.put(index, validators);
-    }
-
-    /**
-     * Register an implementation of {@link RecordProcessor} that will be used to process records.
-     * @param recordProcessor the record processor implementation
-     */
-    public void registerRecordProcessor(RecordProcessor recordProcessor) {
-        this.recordProcessor = recordProcessor;
-    }
-
-    /**
-     * Register a custom implementation of {@link RecordValidator} that will be used to validate records.
-     * @param recordValidator the custom validator implementation
-     */
-    public void registerRecordValidator(RecordValidator recordValidator) {
-        this.recordValidator = recordValidator;
-    }
-
-    /**
-     * Register an implementation of {@link RecordMapper} that will be used to map records to objects.
-     * @param recordMapper the record mapper implementation
-     */
-    public void registerRecordMapper(RecordMapper recordMapper) {
-        this.recordMapper = recordMapper;
-    }
-
-    /**
-     * Register a custom implementation of {@link BatchReporter} that will be used to ignore/reject records and generate batch report.
-     * @param batchReporter the custom batch reporter implementation
-     */
-    public void registerBatchReporter(BatchReporter batchReporter) {
-        this.batchReporter = batchReporter;
-    }
-
-    /*
-    * Getters for CB4J services and parameters used by the engine
-    */
-    public RecordProcessor getRecordProcessor() {
-        return recordProcessor;
-    }
-
-    public RecordReader getRecordReader() {
-        return recordReader;
-    }
-
-    public RecordParser getRecordParser() {
-        return recordParser;
-    }
-
-    public RecordValidator getRecordValidator() {
-        return recordValidator;
-    }
-
-    public BatchReporter getBatchReporter() {
-        return batchReporter;
-    }
-
-    public RecordMapper getRecordMapper() {
-        return recordMapper;
-    }
-
-    public boolean getAbortOnFirstReject(){
-        return Boolean.valueOf(configurationProperties.getProperty(BatchConstants.OUTPUT_DATA_ABORT_ON_FIRST_REJECT));
-    }
-
-}
+/*
+ * The MIT License
+ *
+ *  Copyright (c) 2012, benas (md.benhassine@gmail.com)
+ *
+ *  Permission is hereby granted, free of charge, to any person obtaining a copy
+ *  of this software and associated documentation files (the "Software"), to deal
+ *  in the Software without restriction, including without limitation the rights
+ *  to use, copy, modify, merge, publish, distribute, sublicense, and/or sell
+ *  copies of the Software, and to permit persons to whom the Software is
+ *  furnished to do so, subject to the following conditions:
+ *
+ *  The above copyright notice and this permission notice shall be included in
+ *  all copies or substantial portions of the Software.
+ *
+ *  THE SOFTWARE IS PROVIDED "AS IS", WITHOUT WARRANTY OF ANY KIND, EXPRESS OR
+ *  IMPLIED, INCLUDING BUT NOT LIMITED TO THE WARRANTIES OF MERCHANTABILITY,
+ *  FITNESS FOR A PARTICULAR PURPOSE AND NONINFRINGEMENT. IN NO EVENT SHALL THE
+ *  AUTHORS OR COPYRIGHT HOLDERS BE LIABLE FOR ANY CLAIM, DAMAGES OR OTHER
+ *  LIABILITY, WHETHER IN AN ACTION OF CONTRACT, TORT OR OTHERWISE, ARISING FROM,
+ *  OUT OF OR IN CONNECTION WITH THE SOFTWARE OR THE USE OR OTHER DEALINGS IN
+ *  THE SOFTWARE.
+ */
+
+package net.benas.cb4j.core.config;
+
+import net.benas.cb4j.core.api.*;
+import net.benas.cb4j.core.impl.DefaultBatchReporterImpl;
+import net.benas.cb4j.core.impl.DefaultRecordValidatorImpl;
+import net.benas.cb4j.core.impl.RecordParserImpl;
+import net.benas.cb4j.core.impl.RecordReaderImpl;
+import net.benas.cb4j.core.jmx.BatchMonitor;
+import net.benas.cb4j.core.jmx.BatchMonitorMBean;
+import net.benas.cb4j.core.util.BatchConstants;
+import net.benas.cb4j.core.util.LogFormatter;
+import net.benas.cb4j.core.util.ReportFormatter;
+
+import javax.management.MBeanServer;
+import javax.management.ObjectName;
+import java.io.FileNotFoundException;
+import java.io.IOException;
+import java.lang.management.ManagementFactory;
+import java.nio.charset.Charset;
+import java.util.*;
+import java.util.logging.ConsoleHandler;
+import java.util.logging.FileHandler;
+import java.util.logging.Logger;
+
+/**
+ * Batch configuration class.<br/>
+ *
+ * This class should be used to provide all configuration parameters and mandatory implementations to run CB4J engine.
+ *
+ * @author benas (md.benhassine@gmail.com)
+ */
+public class BatchConfiguration {
+
+    /**
+     * CB4J logger.
+     */
+    protected final Logger logger = Logger.getLogger(BatchConstants.LOGGER_CB4J);
+
+    /*
+     * Configuration parameters.
+     */
+    protected Properties configurationProperties;
+
+    /*
+     * Validators and CB4J services that will be used by the engine.
+     */
+    protected Map<Integer, List<FieldValidator>> fieldValidators;
+
+    private RecordReader recordReader;
+
+    private RecordParser recordParser;
+
+    private RecordValidator recordValidator;
+
+    private RecordProcessor recordProcessor;
+
+    private RecordMapper recordMapper;
+
+    private BatchReporter batchReporter;
+
+    /**
+     * Initialize configuration from a properties file.
+     * @param configurationFile the configuration file name
+     * @throws BatchConfigurationException thrown if :
+     * <ul>
+     *     <li>The configuration file is not found</li>
+     *     <li>The configuration file cannot be read</li>
+     * </ul>
+     * This constructor is used only by subclasses to check if configuration file is specified.
+     */
+    protected BatchConfiguration(final String configurationFile) throws BatchConfigurationException {
+        if (configurationFile == null) {
+            String error = "Configuration failed : configuration file not specified";
+            logger.severe(error);
+            throw new BatchConfigurationException(error);
+        }
+        logger.config("Configuration file specified : " + configurationFile);
+
+        fieldValidators = new HashMap<Integer, List<FieldValidator>>();
+    }
+
+    /**
+     *  Initialize configuration from a properties object.
+     * @param properties the properties object to load
+     */
+    public BatchConfiguration(final Properties properties) {
+        configurationProperties = properties;
+        fieldValidators = new HashMap<Integer, List<FieldValidator>>();
+    }
+
+    /**
+     * Configure the batch engine.
+     * @throws BatchConfigurationException thrown if :
+     * <ul>
+     *     <li>One of the mandatory parameters is not specified, please refer to the reference documentation for all parameters details</li>
+     *     <li>Log files for ignored and rejected records cannot be used</li>
+     *     <li>One of the mandatory services is not specified, please refer to the reference documentation for all mandatory services implementations</li>
+     * </ul>
+     */
+    public void configure() throws BatchConfigurationException {
+
+        /*
+         * Configure CB4J logger
+         */
+        configureCB4JLogger();
+
+        logger.info("Configuration started at : " + new Date());
+
+        /*
+         * Configure record reader
+         */
+        configureRecordReader();
+
+        /*
+        * Configure record parser
+        */
+        configureRecordParser();
+
+        /*
+         * Configure loggers for ignored/rejected records
+         */
+        configureIgnoredAndRejectedRecordsLoggers();
+
+        /*
+         * Configure batch reporter : if no custom reporter registered, use default implementation
+         */
+        if (batchReporter == null) {
+            batchReporter = new DefaultBatchReporterImpl();
+        }
+
+        /*
+         * Configure record validator with provided validators : if no custom validator registered, use default implementation
+         */
+        if (recordValidator == null) {
+            recordValidator = new DefaultRecordValidatorImpl(fieldValidators);
+        }
+
+        /*
+         * Check record mapper
+         */
+        if (recordMapper == null) {
+            String error = "Configuration failed : no record mapper registered";
+            logger.severe(error);
+            throw new BatchConfigurationException(error);
+        }
+
+        /*
+         * Check record processor
+         */
+        if (recordProcessor == null) {
+            String error = "Configuration failed : no record processor registered";
+            logger.severe(error);
+            throw new BatchConfigurationException(error);
+        }
+
+        /*
+        * register JMX MBean
+        */
+        configureJmxMBean();
+
+        logger.info("Configuration successful");
+        logger.info("Configuration parameters details : " + configurationProperties);
+
+    }
+
+    /**
+     * Configure loggers for ignored/rejected records.
+     * @throws BatchConfigurationException thrown if loggers for ignored/rejected records are not correctly configured
+     */
+    private void configureIgnoredAndRejectedRecordsLoggers() throws BatchConfigurationException {
+
+        String inputDataProperty = configurationProperties.getProperty(BatchConstants.INPUT_DATA_PATH);
+
+        ReportFormatter reportFormatter = new ReportFormatter();
+
+        String outputIgnored = configurationProperties.getProperty(BatchConstants.OUTPUT_DATA_IGNORED);
+        if (outputIgnored == null || (outputIgnored != null && outputIgnored.length() == 0)) {
+            outputIgnored = BatchConfigurationUtil.removeExtension(inputDataProperty) + BatchConstants.DEFAULT_IGNORED_SUFFIX;
+            logger.warning("No log file specified for ignored records, using default : " + outputIgnored);
+        }
+        try {
+            FileHandler ignoredRecordsHandler = new FileHandler(outputIgnored);
+            ignoredRecordsHandler.setFormatter(reportFormatter);
+            Logger ignoredRecordsReporter = Logger.getLogger(BatchConstants.LOGGER_CB4J_IGNORED);
+            ignoredRecordsReporter.addHandler(ignoredRecordsHandler);
+        } catch (IOException e) {
+            String error = "Unable to use file for ignored records : " + outputIgnored;
+            logger.severe(error);
+            throw new BatchConfigurationException(error);
+        }
+
+        String outputRejected = configurationProperties.getProperty(BatchConstants.OUTPUT_DATA_REJECTED);
+        if (outputRejected == null || (outputRejected != null && outputRejected.length() == 0)) {
+            outputRejected = BatchConfigurationUtil.removeExtension(inputDataProperty) + BatchConstants.DEFAULT_REJECTED_SUFFIX;
+            logger.warning("No log file specified for rejected records, using default : " + outputRejected);
+        }
+        try {
+            FileHandler rejectedRecordsHandler = new FileHandler(outputRejected);
+            rejectedRecordsHandler.setFormatter(reportFormatter);
+            Logger rejectedRecordsReporter = Logger.getLogger(BatchConstants.LOGGER_CB4J_REJECTED);
+            rejectedRecordsReporter.addHandler(rejectedRecordsHandler);
+        } catch (IOException e) {
+            String error = "Unable to use file for rejected records : " + outputRejected;
+            logger.severe(error);
+            throw new BatchConfigurationException(error);
+        }
+    }
+
+    /**
+     * Configure CB4J record parser.
+     * @throws BatchConfigurationException thrown if record parser is not correctly configured
+     */
+    private void configureRecordParser() throws BatchConfigurationException {
+
+        String recordSizeProperty = configurationProperties.getProperty(BatchConstants.INPUT_RECORD_SIZE);
+
+        try {
+
+            if (recordSizeProperty == null || (recordSizeProperty != null && recordSizeProperty.length() == 0)) {
+                String error = "Record size property is mandatory but was not specified";
+                logger.severe(error);
+                throw new BatchConfigurationException(error);
+            }
+
+            int recordSize = Integer.parseInt(recordSizeProperty);
+
+            String fieldsDelimiter = configurationProperties.getProperty(BatchConstants.INPUT_FIELD_DELIMITER);
+            if (fieldsDelimiter == null || (fieldsDelimiter != null && fieldsDelimiter.length() == 0)) {
+                fieldsDelimiter = BatchConstants.DEFAULT_FIELD_DELIMITER;
+                logger.warning("No field delimiter specified, using default : '" + fieldsDelimiter + "'");
+            }
+
+            String trimWhitespacesProperty = configurationProperties.getProperty(BatchConstants.INPUT_FIELD_TRIM);
+            boolean trimWhitespaces;
+            if (trimWhitespacesProperty != null) {
+                trimWhitespaces = Boolean.valueOf(trimWhitespacesProperty);
+            } else {
+                trimWhitespaces = BatchConstants.DEFAULT_FIELD_TRIM;
+                logger.warning("Trim whitespaces property not specified, default to true");
+            }
+
+            String dataQualifierCharacterProperty = configurationProperties.getProperty(BatchConstants.INPUT_FIELD_QUALIFIER_CHAR);
+            String dataQualifierCharacter = BatchConstants.DEFAULT_FIELD_QUALIFIER_CHAR;
+            if ( dataQualifierCharacterProperty != null && dataQualifierCharacterProperty.length() > 0) {
+                dataQualifierCharacter = dataQualifierCharacterProperty;
+            }
+
+            logger.config("Record size specified : " + recordSize);
+            logger.config("Fields delimiter specified : '" + fieldsDelimiter + "'");
+            logger.config("Data qualifier character specified : '" + dataQualifierCharacter + "'");
+            recordParser = new RecordParserImpl(recordSize, fieldsDelimiter, trimWhitespaces, dataQualifierCharacter);
+
+        } catch (NumberFormatException e) {
+            String error = "Record size property is not recognized as a number : " + recordSizeProperty;
+            logger.severe(error);
+            throw new BatchConfigurationException(error);
+        }
+    }
+
+    /**
+     * Configure CB4J record reader.
+     * @throws BatchConfigurationException thrown if record reader is not correctly configured
+     */
+    private void configureRecordReader() throws BatchConfigurationException {
+
+        String inputDataProperty = configurationProperties.getProperty(BatchConstants.INPUT_DATA_PATH);
+        String encodingProperty = configurationProperties.getProperty(BatchConstants.INPUT_DATA_ENCODING);
+        String skipHeaderProperty = configurationProperties.getProperty(BatchConstants.INPUT_DATA_SKIP_HEADER);
+
+        //check if input data file is specified
+        if (inputDataProperty == null) {
+            String error = "Configuration failed : input data file is mandatory but was not specified";
+            logger.severe(error);
+            throw new BatchConfigurationException(error);
+        }
+
+        try {
+
+            boolean skipHeader;
+            if (skipHeaderProperty != null) {
+                skipHeader = Boolean.valueOf(skipHeaderProperty);
+            } else {
+                skipHeader = BatchConstants.DEFAULT_SKIP_HEADER;
+                logger.warning("Skip header property not specified, default to false");
+            }
+
+            String encoding;
+            if (encodingProperty == null || (encodingProperty.length() == 0)) {
+                encoding = BatchConstants.DEFAULT_FILE_ENCODING;
+                logger.warning("No encoding specified for input data, using system default encoding : " + encoding);
+            } else {
+                if (Charset.availableCharsets().get(encodingProperty) == null || !Charset.isSupported(encodingProperty)) {
+                    encoding = BatchConstants.DEFAULT_FILE_ENCODING;
+                    logger.warning("Encoding '" + encodingProperty + "' not supported, using system default encoding : " + encoding);
+                } else {
+                    encoding = encodingProperty;
+                    logger.config("Using '" + encoding + "' encoding for input file reading");
+                }
+            }
+            recordReader = new RecordReaderImpl(inputDataProperty, encoding, skipHeader);
+            logger.config("Data input file : " + inputDataProperty);
+        } catch (FileNotFoundException e) {
+            String error = "Configuration failed : input data file '" + inputDataProperty + "' could not be opened";
+            logger.severe(error);
+            throw new BatchConfigurationException(error);
+        }
+    }
+
+    /*
+    * Configure JMX MBean
+    */
+    private void configureJmxMBean(){
+
+        MBeanServer mbs = ManagementFactory.getPlatformMBeanServer();
+        ObjectName name;
+        try {
+            name = new ObjectName("net.benas.cb4j.jmx:type=BatchMonitorMBean");
+            BatchMonitorMBean batchMonitorMBean = new BatchMonitor(batchReporter);
+            mbs.registerMBean(batchMonitorMBean, name);
+            logger.info("CB4J JMX MBean registered successfully as: " + name.getCanonicalName());
+        } catch (Exception e) {
+            String error = "Unable to register CB4J JMX MBean. Root exception is :" + e.getMessage();
+            logger.warning(error);
+        }
+    }
+
+    /**
+     * Configure CB4J logger.
+     */
+    private void configureCB4JLogger() {
+        logger.setUseParentHandlers(false);
+        ConsoleHandler consoleHandler = new ConsoleHandler();
+        consoleHandler.setFormatter(new LogFormatter());
+        logger.addHandler(consoleHandler);
+    }
+
+    /*
+     * methods used to register mandatory implementations
+     */
+
+    /**
+     * Register one validator for a field.
+     * @param index the field index
+     * @param validator the {@link FieldValidator} of the field
+     */
+    public void registerFieldValidator(final int index, final FieldValidator validator) {
+        List<FieldValidator> validators = fieldValidators.get(index);
+        if (validators == null) {
+            validators = new ArrayList<FieldValidator>();
+        }
+        validators.add(validator);
+        fieldValidators.put(index, validators);
+    }
+
+    /**
+     * Register multiple validators for a field.
+     * @param index the field index
+     * @param validators the list of validators used to validate the field
+     */
+    public void registerFieldValidators(int index, final List<FieldValidator> validators) {
+        fieldValidators.put(index, validators);
+    }
+
+    /**
+     * Register an implementation of {@link RecordProcessor} that will be used to process records.
+     * @param recordProcessor the record processor implementation
+     */
+    public void registerRecordProcessor(RecordProcessor recordProcessor) {
+        this.recordProcessor = recordProcessor;
+    }
+
+    /**
+     * Register a custom implementation of {@link RecordValidator} that will be used to validate records.
+     * @param recordValidator the custom validator implementation
+     */
+    public void registerRecordValidator(RecordValidator recordValidator) {
+        this.recordValidator = recordValidator;
+    }
+
+    /**
+     * Register an implementation of {@link RecordMapper} that will be used to map records to objects.
+     * @param recordMapper the record mapper implementation
+     */
+    public void registerRecordMapper(RecordMapper recordMapper) {
+        this.recordMapper = recordMapper;
+    }
+
+    /**
+     * Register a custom implementation of {@link BatchReporter} that will be used to ignore/reject records and generate batch report.
+     * @param batchReporter the custom batch reporter implementation
+     */
+    public void registerBatchReporter(BatchReporter batchReporter) {
+        this.batchReporter = batchReporter;
+    }
+
+    /*
+    * Getters for CB4J services and parameters used by the engine
+    */
+    public RecordProcessor getRecordProcessor() {
+        return recordProcessor;
+    }
+
+    public RecordReader getRecordReader() {
+        return recordReader;
+    }
+
+    public RecordParser getRecordParser() {
+        return recordParser;
+    }
+
+    public RecordValidator getRecordValidator() {
+        return recordValidator;
+    }
+
+    public BatchReporter getBatchReporter() {
+        return batchReporter;
+    }
+
+    public RecordMapper getRecordMapper() {
+        return recordMapper;
+    }
+
+    public boolean getAbortOnFirstReject(){
+        return Boolean.valueOf(configurationProperties.getProperty(BatchConstants.OUTPUT_DATA_ABORT_ON_FIRST_REJECT));
+    }
+
+}