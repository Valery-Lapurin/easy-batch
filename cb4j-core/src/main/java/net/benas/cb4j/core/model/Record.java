--- conflicted
+++ resolved
@@ -1,163 +1,151 @@
-/*
- * The MIT License
- *
- *  Copyright (c) 2012, benas (md.benhassine@gmail.com)
- *
- *  Permission is hereby granted, free of charge, to any person obtaining a copy
- *  of this software and associated documentation files (the "Software"), to deal
- *  in the Software without restriction, including without limitation the rights
- *  to use, copy, modify, merge, publish, distribute, sublicense, and/or sell
- *  copies of the Software, and to permit persons to whom the Software is
- *  furnished to do so, subject to the following conditions:
- *
- *  The above copyright notice and this permission notice shall be included in
- *  all copies or substantial portions of the Software.
- *
- *  THE SOFTWARE IS PROVIDED "AS IS", WITHOUT WARRANTY OF ANY KIND, EXPRESS OR
- *  IMPLIED, INCLUDING BUT NOT LIMITED TO THE WARRANTIES OF MERCHANTABILITY,
- *  FITNESS FOR A PARTICULAR PURPOSE AND NONINFRINGEMENT. IN NO EVENT SHALL THE
- *  AUTHORS OR COPYRIGHT HOLDERS BE LIABLE FOR ANY CLAIM, DAMAGES OR OTHER
- *  LIABILITY, WHETHER IN AN ACTION OF CONTRACT, TORT OR OTHERWISE, ARISING FROM,
- *  OUT OF OR IN CONNECTION WITH THE SOFTWARE OR THE USE OR OTHER DEALINGS IN
- *  THE SOFTWARE.
- */
-
-package net.benas.cb4j.core.model;
-
-import java.util.ArrayList;
-import java.util.List;
-
-/**
- * A model class representing a CSV record.
- * @author benas (md.benhassine@gmail.com)
- */
-public final class Record {
-
-    /**
-     * The record number in the file.
-     */
-    private final long number;
-
-    /**
-     * The fields delimiter.
-     */
-    private final String delimiter;
-
-    /**
-     * Character(s) enclosing raw data in fields
-     */
-    private final String qualifier;
-
-    /**
-     * The record fields.
-     */
-    private final List<Field> fields;
-
-    /**
-     * Constructor with a record number and field delimiter
-     * @param number the record number in the file
-     * @param delimiter the field delimiter
-     */
-<<<<<<< HEAD
-    public Record(long number, String separator, String qualifier) {
-        this.number = number;
-        this.separator = separator;
-        this.qualifier = qualifier;
-=======
-    public Record(long number, String delimiter) {
-        this.number = number;
-        this.delimiter = delimiter;
->>>>>>> 56bd816a
-        this.fields = new ArrayList<Field>();
-    }
-
-    /**
-     * Getter for a field by its index in the record. The first field is at index 0.
-     * @param index the field index
-     * @return The Field with index index
-     * @throws IndexOutOfBoundsException if the given index is out of range in the fields list
-     */
-    public Field getFieldByIndex(int index) {
-        if (index < 0 || index >= fields.size()) {
-            throw new IndexOutOfBoundsException("Trying to get field content by index " + index + " which is out of bounds in fields list");
-        }
-        return fields.get(index);
-    }
-
-    /**
-     * Getter for a field's content by its index in the record.<br/>
-     * This method is a shortcut for getFieldByIndex(index).getContent() . The first field is at index 0
-     * @param index the field index
-     * @return The Field's content with the given index.
-     * @throws IndexOutOfBoundsException if the given index is out of range in the fields list
-     */
-    public String getFieldContentByIndex(int index) {
-        if (index < 0 || index >= fields.size()) {
-            throw new IndexOutOfBoundsException("Trying to get field content by index " + index + " which is out of bounds in fields list");
-        }
-        return fields.get(index).getContent();
-    }
-
-    /**
-     * Getter for the record content as a String.
-     * @return The record content as a String
-     */
-    public String getContentAsString() {
-        if (fields.size() == 0) {
-            return "";
-        }
-        StringBuilder sb = new StringBuilder();
-        //for each field, append the field content + delimiter
-        for (int i = 0; i < fields.size() - 1; i++) {
-            sb.append(qualifier);
-            sb.append(fields.get(i).getContent());
-<<<<<<< HEAD
-            sb.append(qualifier);
-            sb.append(separator);
-        }
-        sb.append(qualifier).append(fields.get(fields.size() - 1).getContent()).append(qualifier); //for the last field, append only field content, no separator
-=======
-            sb.append(delimiter);
-        }
-        sb.append(fields.get(fields.size() - 1).getContent()); //for the last field, append only field content, no delimiter
->>>>>>> 56bd816a
-        return sb.toString();
-    }
-
-    /**
-     * Get the record fields as list.
-     * @return record fields
-     */
-    public List<Field> getFields() {
-        return fields;
-    }
-
-    /**
-     * Get the record number in the file.
-     * @return record number in the file such as :<br/>
-     *  <ul>
-     *      <li>first record number is = 1</li>
-     *      <li>if configuration parameter input.data.skipHeader = true, the header record is skipped from record numbering. Hence, the second record number is = 1.</li>
-     *  </ul>
-     */
-    public long getNumber() {
-        return number;
-    }
-
-    /**
-     * Get field delimiter.
-     * @return field delimiter in the record
-     */
-    public String getDelimiter() {
-        return delimiter;
-    }
-
-    /**
-     * Get data enclosure character
-     * @return data enclosure character
-     */
-    public String getQualifier() {
-        return qualifier;
-    }
-
-}
+/*
+ * The MIT License
+ *
+ *  Copyright (c) 2012, benas (md.benhassine@gmail.com)
+ *
+ *  Permission is hereby granted, free of charge, to any person obtaining a copy
+ *  of this software and associated documentation files (the "Software"), to deal
+ *  in the Software without restriction, including without limitation the rights
+ *  to use, copy, modify, merge, publish, distribute, sublicense, and/or sell
+ *  copies of the Software, and to permit persons to whom the Software is
+ *  furnished to do so, subject to the following conditions:
+ *
+ *  The above copyright notice and this permission notice shall be included in
+ *  all copies or substantial portions of the Software.
+ *
+ *  THE SOFTWARE IS PROVIDED "AS IS", WITHOUT WARRANTY OF ANY KIND, EXPRESS OR
+ *  IMPLIED, INCLUDING BUT NOT LIMITED TO THE WARRANTIES OF MERCHANTABILITY,
+ *  FITNESS FOR A PARTICULAR PURPOSE AND NONINFRINGEMENT. IN NO EVENT SHALL THE
+ *  AUTHORS OR COPYRIGHT HOLDERS BE LIABLE FOR ANY CLAIM, DAMAGES OR OTHER
+ *  LIABILITY, WHETHER IN AN ACTION OF CONTRACT, TORT OR OTHERWISE, ARISING FROM,
+ *  OUT OF OR IN CONNECTION WITH THE SOFTWARE OR THE USE OR OTHER DEALINGS IN
+ *  THE SOFTWARE.
+ */
+
+package net.benas.cb4j.core.model;
+
+import java.util.ArrayList;
+import java.util.List;
+
+/**
+ * A model class representing a CSV record.
+ * @author benas (md.benhassine@gmail.com)
+ */
+public final class Record {
+
+    /**
+     * The record number in the file.
+     */
+    private final long number;
+
+    /**
+     * The fields delimiter.
+     */
+    private final String delimiter;
+
+    /**
+     * Character(s) enclosing raw data in fields
+     */
+    private final String qualifier;
+
+    /**
+     * The record fields.
+     */
+    private final List<Field> fields;
+
+    /**
+     * Constructor with a record number and field delimiter
+     * @param number the record number in the file
+     * @param delimiter the field delimiter
+     */
+    public Record(long number, String delimiter, String qualifier) {
+        this.number = number;
+        this.delimiter = delimiter;
+        this.qualifier = qualifier;
+        this.fields = new ArrayList<Field>();
+    }
+
+    /**
+     * Getter for a field by its index in the record. The first field is at index 0.
+     * @param index the field index
+     * @return The Field with index index
+     * @throws IndexOutOfBoundsException if the given index is out of range in the fields list
+     */
+    public Field getFieldByIndex(int index) {
+        if (index < 0 || index >= fields.size()) {
+            throw new IndexOutOfBoundsException("Trying to get field content by index " + index + " which is out of bounds in fields list");
+        }
+        return fields.get(index);
+    }
+
+    /**
+     * Getter for a field's content by its index in the record.<br/>
+     * This method is a shortcut for getFieldByIndex(index).getContent() . The first field is at index 0
+     * @param index the field index
+     * @return The Field's content with the given index.
+     * @throws IndexOutOfBoundsException if the given index is out of range in the fields list
+     */
+    public String getFieldContentByIndex(int index) {
+        if (index < 0 || index >= fields.size()) {
+            throw new IndexOutOfBoundsException("Trying to get field content by index " + index + " which is out of bounds in fields list");
+        }
+        return fields.get(index).getContent();
+    }
+
+    /**
+     * Getter for the record content as a String.
+     * @return The record content as a String
+     */
+    public String getContentAsString() {
+        if (fields.size() == 0) {
+            return "";
+        }
+        StringBuilder sb = new StringBuilder();
+        //for each field, append the field content + delimiter
+        for (int i = 0; i < fields.size() - 1; i++) {
+            sb.append(qualifier);
+            sb.append(fields.get(i).getContent());
+            sb.append(qualifier);
+            sb.append(delimiter);
+        }
+        sb.append(qualifier).append(fields.get(fields.size() - 1).getContent()).append(qualifier); //for the last field, append only field content, no separator
+        return sb.toString();
+    }
+
+    /**
+     * Get the record fields as list.
+     * @return record fields
+     */
+    public List<Field> getFields() {
+        return fields;
+    }
+
+    /**
+     * Get the record number in the file.
+     * @return record number in the file such as :<br/>
+     *  <ul>
+     *      <li>first record number is = 1</li>
+     *      <li>if configuration parameter input.data.skipHeader = true, the header record is skipped from record numbering. Hence, the second record number is = 1.</li>
+     *  </ul>
+     */
+    public long getNumber() {
+        return number;
+    }
+
+    /**
+     * Get field delimiter.
+     * @return field delimiter in the record
+     */
+    public String getDelimiter() {
+        return delimiter;
+    }
+
+    /**
+     * Get data enclosure character
+     * @return data enclosure character
+     */
+    public String getQualifier() {
+        return qualifier;
+    }
+
+}